--- conflicted
+++ resolved
@@ -3515,8 +3515,7 @@
 			}
 		})
 	}
-<<<<<<< HEAD
-=======
+
 }
 
 func TestPodAdoption(t *testing.T) {
@@ -3595,6 +3594,5 @@
 	if reconciledRun.Status.PodName != podName {
 		t.Fatalf("First reconcile created pod %s but TaskRun now has another pod name %s", podName, reconciledRun.Status.PodName)
 	}
->>>>>>> b86a9a22
 
 }