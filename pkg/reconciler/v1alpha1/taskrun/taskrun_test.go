/*
Copyright 2018 The Knative Authors
Licensed under the Apache License, Version 2.0 (the "License");
you may not use this file except in compliance with the License.
You may obtain a copy of the License at
    http://www.apache.org/licenses/LICENSE-2.0
Unless required by applicable law or agreed to in writing, software
distributed under the License is distributed on an "AS IS" BASIS,
WITHOUT WARRANTIES OR CONDITIONS OF ANY KIND, either express or implied.
See the License for the specific language governing permissions and
limitations under the License.
*/

package taskrun

import (
	"context"
	"fmt"
	"strings"
	"testing"
	"time"

	"github.com/google/go-cmp/cmp"
	"github.com/google/go-cmp/cmp/cmpopts"
	"github.com/knative/build-pipeline/pkg/apis/pipeline"
	"github.com/knative/build-pipeline/pkg/apis/pipeline/v1alpha1"
	"github.com/knative/build-pipeline/pkg/reconciler"
	"github.com/knative/build-pipeline/pkg/reconciler/v1alpha1/taskrun/config"
	"github.com/knative/build-pipeline/pkg/reconciler/v1alpha1/taskrun/resources"
	"github.com/knative/build-pipeline/pkg/system"
	"github.com/knative/build-pipeline/test"
	tb "github.com/knative/build-pipeline/test/builder"
	"github.com/knative/build-pipeline/test/names"
	buildv1alpha1 "github.com/knative/build/pkg/apis/build/v1alpha1"
	duckv1alpha1 "github.com/knative/pkg/apis/duck/v1alpha1"
	"github.com/knative/pkg/configmap"
	"go.uber.org/zap"
	"go.uber.org/zap/zaptest/observer"
	corev1 "k8s.io/api/core/v1"
	metav1 "k8s.io/apimachinery/pkg/apis/meta/v1"
	"k8s.io/apimachinery/pkg/runtime"
	fakekubeclientset "k8s.io/client-go/kubernetes/fake"
	ktesting "k8s.io/client-go/testing"
	"k8s.io/client-go/tools/cache"
)

const (
	entrypointLocation  = "/tools/entrypoint"
	taskNameLabelKey    = pipeline.GroupName + pipeline.TaskLabelKey
	taskRunNameLabelKey = pipeline.GroupName + pipeline.TaskRunLabelKey
	workspaceDir        = "/workspace"
	currentApiVersion   = "tekton.dev/v1alpha1"
)

var (
	ignoreLastTransitionTime = cmpopts.IgnoreTypes(duckv1alpha1.Condition{}.LastTransitionTime.Inner.Time)
	// Pods are created with a random 3-byte (6 hex character) suffix that we want to ignore in our diffs.
	ignoreRandomPodNameSuffix = cmp.FilterPath(func(path cmp.Path) bool {
		return path.GoString() == "{v1.ObjectMeta}.Name"
	}, cmp.Comparer(func(name1, name2 string) bool {
		return name1[:len(name1)-6] == name2[:len(name2)-6]
	}))

	entrypointOptionEnvVar = tb.EnvVar("ENTRYPOINT_OPTIONS", `{"args":["/mycmd"],"process_log":"/tools/process-log.txt","marker_file":"/tools/marker-file.txt"}`)

	simpleStep  = tb.Step("simple-step", "foo", tb.Command("/mycmd"))
	simpleTask  = tb.Task("test-task", "foo", tb.TaskSpec(simpleStep))
	clustertask = tb.ClusterTask("test-cluster-task", tb.ClusterTaskSpec(simpleStep))

	outputTask = tb.Task("test-output-task", "foo", tb.TaskSpec(
		simpleStep, tb.TaskInputs(
			tb.InputsResource(gitResource.Name, v1alpha1.PipelineResourceTypeGit),
			tb.InputsResource(anotherGitResource.Name, v1alpha1.PipelineResourceTypeGit),
		),
		tb.TaskOutputs(tb.OutputsResource(gitResource.Name, v1alpha1.PipelineResourceTypeGit)),
	))

	saTask = tb.Task("test-with-sa", "foo", tb.TaskSpec(tb.Step("sa-step", "foo", tb.Command("/mycmd"))))

	templatedTask = tb.Task("test-task-with-templating", "foo", tb.TaskSpec(
		tb.TaskInputs(
			tb.InputsResource("workspace", v1alpha1.PipelineResourceTypeGit),
			tb.InputsParam("myarg"), tb.InputsParam("myarghasdefault", tb.ParamDefault("dont see me")),
			tb.InputsParam("myarghasdefault2", tb.ParamDefault("thedefault")),
			tb.InputsParam("configmapname"),
		),
		tb.TaskOutputs(tb.OutputsResource("myimage", v1alpha1.PipelineResourceTypeImage)),
		tb.Step("mycontainer", "myimage", tb.Command("/mycmd"), tb.Args(
			"--my-arg=${inputs.params.myarg}",
			"--my-arg-with-default=${inputs.params.myarghasdefault}",
			"--my-arg-with-default2=${inputs.params.myarghasdefault2}",
			"--my-additional-arg=${outputs.resources.myimage.url}",
		)),
		tb.Step("myothercontainer", "myotherimage", tb.Command("/mycmd"), tb.Args(
			"--my-other-arg=${inputs.resources.workspace.url}",
		)),
		tb.TaskVolume("volume-configmap", tb.VolumeSource(corev1.VolumeSource{
			ConfigMap: &corev1.ConfigMapVolumeSource{
				corev1.LocalObjectReference{"${inputs.params.configmapname}"}, nil, nil, nil},
		})),
	))

	gitResource = tb.PipelineResource("git-resource", "foo", tb.PipelineResourceSpec(
		v1alpha1.PipelineResourceTypeGit, tb.PipelineResourceSpecParam("URL", "https://foo.git"),
	))
	anotherGitResource = tb.PipelineResource("another-git-resource", "foo", tb.PipelineResourceSpec(
		v1alpha1.PipelineResourceTypeGit, tb.PipelineResourceSpecParam("URL", "https://foobar.git"),
	))
	imageResource = tb.PipelineResource("image-resource", "foo", tb.PipelineResourceSpec(
		v1alpha1.PipelineResourceTypeImage, tb.PipelineResourceSpecParam("URL", "gcr.io/kristoff/sven"),
	))

	toolsVolume = corev1.Volume{
		Name: "tools",
		VolumeSource: corev1.VolumeSource{
			EmptyDir: &corev1.EmptyDirVolumeSource{},
		},
	}
	workspaceVolume = corev1.Volume{
		Name: "workspace",
		VolumeSource: corev1.VolumeSource{
			EmptyDir: &corev1.EmptyDirVolumeSource{},
		},
	}
	homeVolume = corev1.Volume{
		Name: "home",
		VolumeSource: corev1.VolumeSource{
			EmptyDir: &corev1.EmptyDirVolumeSource{},
		},
	}

	getCredentialsInitContainer = func(suffix string) tb.PodSpecOp {
		return tb.PodInitContainer("build-step-credential-initializer-"+suffix, "override-with-creds:latest",
			tb.WorkingDir(workspaceDir),
			tb.EnvVar("HOME", "/builder/home"),
			tb.VolumeMount("workspace", workspaceDir),
			tb.VolumeMount("home", "/builder/home"),
		)
	}

	placeToolsInitContainer = tb.PodInitContainer("build-step-place-tools", "gcr.io/k8s-prow/entrypoint@sha256:7c7cd8906ce4982ffee326218e9fc75da2d4896d53cabc9833b9cc8d2d6b2b8f",
		tb.Command("/bin/cp"),
		tb.Args("/entrypoint", entrypointLocation),
		tb.WorkingDir(workspaceDir),
		tb.EnvVar("HOME", "/builder/home"),
		tb.VolumeMount("tools", "/tools"),
		tb.VolumeMount("workspace", workspaceDir),
		tb.VolumeMount("home", "/builder/home"),
	)
)

func getRunName(tr *v1alpha1.TaskRun) string {
	return strings.Join([]string{tr.Namespace, tr.Name}, "/")
}

// getTaskRunController returns an instance of the TaskRun controller/reconciler that has been seeded with
// d, where d represents the state of the system (existing resources) needed for the test.
func getTaskRunController(d test.Data) test.TestAssets {
	c, i := test.SeedTestData(d)
	observer, logs := observer.New(zap.InfoLevel)
	configMapWatcher := configmap.NewInformedWatcher(c.Kube, system.GetNamespace())
	return test.TestAssets{
		Controller: NewController(
			reconciler.Options{
				Logger:            zap.New(observer).Sugar(),
				KubeClientSet:     c.Kube,
				PipelineClientSet: c.Pipeline,
				ConfigMapWatcher:  configMapWatcher,
			},
			i.TaskRun,
			i.Task,
			i.ClusterTask,
			i.PipelineResource,
			i.Pod,
		),
		Logs:      logs,
		Clients:   c,
		Informers: i,
	}
}

func TestReconcile(t *testing.T) {
	taskRunSuccess := tb.TaskRun("test-taskrun-run-success", "foo", tb.TaskRunSpec(
		tb.TaskRunTaskRef(simpleTask.Name, tb.TaskRefAPIVersion("a1")),
	))
	taskRunWithSaSuccess := tb.TaskRun("test-taskrun-with-sa-run-success", "foo", tb.TaskRunSpec(
		tb.TaskRunTaskRef(saTask.Name, tb.TaskRefAPIVersion("a1")), tb.TaskRunServiceAccount("test-sa"),
	))
	taskRunTemplating := tb.TaskRun("test-taskrun-templating", "foo", tb.TaskRunSpec(
		tb.TaskRunTaskRef(templatedTask.Name, tb.TaskRefAPIVersion("a1")),
		tb.TaskRunInputs(
			tb.TaskRunInputsParam("myarg", "foo"),
			tb.TaskRunInputsParam("myarghasdefault", "bar"),
			tb.TaskRunInputsParam("configmapname", "configbar"),
			tb.TaskRunInputsResource("workspace", tb.TaskResourceBindingRef(gitResource.Name)),
		),
		tb.TaskRunOutputs(tb.TaskRunOutputsResource("myimage", tb.TaskResourceBindingRef("image-resource"))),
	))
	taskRunInputOutput := tb.TaskRun("test-taskrun-input-output", "foo",
		tb.TaskRunOwnerReference("PipelineRun", "test"),
		tb.TaskRunSpec(
			tb.TaskRunTaskRef(outputTask.Name),
			tb.TaskRunInputs(
				tb.TaskRunInputsResource(gitResource.Name,
					tb.TaskResourceBindingRef(gitResource.Name),
					tb.TaskResourceBindingPaths("source-folder"),
				),
				tb.TaskRunInputsResource(anotherGitResource.Name,
					tb.TaskResourceBindingRef(anotherGitResource.Name),
					tb.TaskResourceBindingPaths("source-folder"),
				),
			),
			tb.TaskRunOutputs(
				tb.TaskRunOutputsResource(gitResource.Name,
					tb.TaskResourceBindingPaths("output-folder"),
				),
			),
		),
	)
	taskRunWithTaskSpec := tb.TaskRun("test-taskrun-with-taskspec", "foo", tb.TaskRunSpec(
		tb.TaskRunInputs(
			tb.TaskRunInputsParam("myarg", "foo"),
			tb.TaskRunInputsResource("workspace", tb.TaskResourceBindingRef(gitResource.Name)),
		),
		tb.TaskRunTaskSpec(
			tb.TaskInputs(
				tb.InputsResource("workspace", v1alpha1.PipelineResourceTypeGit),
				tb.InputsParam("myarg", tb.ParamDefault("mydefault")),
			),
			tb.Step("mycontainer", "myimage", tb.Command("/mycmd"),
				tb.Args("--my-arg=${inputs.params.myarg}"),
			),
		),
	))

	taskRunWithResourceSpecAndTaskSpec := tb.TaskRun("test-taskrun-with-resource-spec", "foo", tb.TaskRunSpec(
		tb.TaskRunInputs(
			tb.TaskRunInputsResource("workspace", tb.TaskResourceBindingResourceSpec(&v1alpha1.PipelineResourceSpec{
				Type: v1alpha1.PipelineResourceTypeGit,
				Params: []v1alpha1.Param{{
					Name:  "URL",
					Value: "github.com/build-pipeline.git",
				}, {
					Name:  "revision",
					Value: "rel-can",
				}},
			})),
		),
		tb.TaskRunTaskSpec(
			tb.TaskInputs(
				tb.InputsResource("workspace", v1alpha1.PipelineResourceTypeGit)),
			tb.Step("mystep", "ubuntu", tb.Command("/mycmd")),
		),
	))

	taskRunWithClusterTask := tb.TaskRun("test-taskrun-with-cluster-task", "foo",
		tb.TaskRunSpec(tb.TaskRunTaskRef(clustertask.Name, tb.TaskRefKind(v1alpha1.ClusterTaskKind))),
	)

	taskRunWithLabels := tb.TaskRun("test-taskrun-with-labels", "foo",
		tb.TaskRunLabel("TaskRunLabel", "TaskRunValue"),
		tb.TaskRunLabel(taskRunNameLabelKey, "WillNotBeUsed"),
		tb.TaskRunSpec(
			tb.TaskRunTaskRef(simpleTask.Name),
		),
	)

	taskruns := []*v1alpha1.TaskRun{
		taskRunSuccess, taskRunWithSaSuccess,
		taskRunTemplating, taskRunInputOutput,
		taskRunWithTaskSpec, taskRunWithClusterTask, taskRunWithResourceSpecAndTaskSpec,
		taskRunWithLabels,
	}

	d := test.Data{
		TaskRuns:          taskruns,
		Tasks:             []*v1alpha1.Task{simpleTask, saTask, templatedTask, outputTask},
		ClusterTasks:      []*v1alpha1.ClusterTask{clustertask},
		PipelineResources: []*v1alpha1.PipelineResource{gitResource, anotherGitResource, imageResource},
	}
	for _, tc := range []struct {
		name    string
		taskRun *v1alpha1.TaskRun
		wantPod *corev1.Pod
	}{{
		name:    "success",
		taskRun: taskRunSuccess,
		wantPod: tb.Pod("test-taskrun-run-success-pod-123456", "foo",
			tb.PodAnnotation("sidecar.istio.io/inject", "false"),
			tb.PodLabel(taskNameLabelKey, "test-task"),
			tb.PodLabel(taskRunNameLabelKey, "test-taskrun-run-success"),
			tb.PodOwnerReference("TaskRun", "test-taskrun-run-success",
				tb.OwnerReferenceAPIVersion(currentApiVersion)),
			tb.PodSpec(
				tb.PodVolumes(toolsVolume, workspaceVolume, homeVolume),
				tb.PodRestartPolicy(corev1.RestartPolicyNever),
				tb.PodContainer("nop", "override-with-nop:latest"),
				getCredentialsInitContainer("9l9zj"),
				placeToolsInitContainer,
				tb.PodInitContainer("build-step-simple-step", "foo",
					tb.Command(entrypointLocation),
					tb.WorkingDir(workspaceDir),
					tb.EnvVar("HOME", "/builder/home"),
					entrypointOptionEnvVar,
					tb.VolumeMount("tools", "/tools"),
					tb.VolumeMount("workspace", workspaceDir),
					tb.VolumeMount("home", "/builder/home"),
				),
			),
		),
	}, {
		name:    "serviceaccount",
		taskRun: taskRunWithSaSuccess,
		wantPod: tb.Pod("test-taskrun-with-sa-run-success-pod-123456", "foo",
			tb.PodAnnotation("sidecar.istio.io/inject", "false"),
			tb.PodLabel(taskNameLabelKey, "test-with-sa"),
			tb.PodLabel(taskRunNameLabelKey, "test-taskrun-with-sa-run-success"),
			tb.PodOwnerReference("TaskRun", "test-taskrun-with-sa-run-success",
				tb.OwnerReferenceAPIVersion(currentApiVersion)),
			tb.PodSpec(
				tb.PodServiceAccountName("test-sa"),
				tb.PodVolumes(toolsVolume, workspaceVolume, homeVolume),
				tb.PodRestartPolicy(corev1.RestartPolicyNever),
				tb.PodContainer("nop", "override-with-nop:latest"),
				getCredentialsInitContainer("9l9zj"),
				placeToolsInitContainer,
				tb.PodInitContainer("build-step-sa-step", "foo",
					tb.Command(entrypointLocation),
					tb.WorkingDir(workspaceDir),
					tb.EnvVar("HOME", "/builder/home"),
					entrypointOptionEnvVar,
					tb.VolumeMount("tools", "/tools"),
					tb.VolumeMount("workspace", workspaceDir),
					tb.VolumeMount("home", "/builder/home"),
				),
			),
		),
	}, {
		name:    "params",
		taskRun: taskRunTemplating,
		wantPod: tb.Pod("test-taskrun-templating-pod-123456", "foo",
			tb.PodAnnotation("sidecar.istio.io/inject", "false"),
			tb.PodLabel(taskNameLabelKey, "test-task-with-templating"),
			tb.PodLabel(taskRunNameLabelKey, "test-taskrun-templating"),
			tb.PodOwnerReference("TaskRun", "test-taskrun-templating",
				tb.OwnerReferenceAPIVersion(currentApiVersion)),
			tb.PodSpec(
				tb.PodVolumes(corev1.Volume{
					Name: "volume-configmap",
					VolumeSource: corev1.VolumeSource{
						ConfigMap: &corev1.ConfigMapVolumeSource{
							corev1.LocalObjectReference{"configbar"}, nil, nil, nil},
					},
				}, toolsVolume, workspaceVolume, homeVolume),
				tb.PodRestartPolicy(corev1.RestartPolicyNever),
				tb.PodContainer("nop", "override-with-nop:latest"),
				getCredentialsInitContainer("mz4c7"),
				tb.PodInitContainer("build-step-git-source-git-resource-9l9zj", "override-with-git:latest",
					tb.Args("-url", "https://foo.git", "-revision", "master", "-path", "/workspace/workspace"),
					tb.WorkingDir(workspaceDir),
					tb.EnvVar("HOME", "/builder/home"),
					tb.VolumeMount("workspace", workspaceDir),
					tb.VolumeMount("home", "/builder/home"),
				),
				placeToolsInitContainer,
				tb.PodInitContainer("build-step-mycontainer", "myimage",
					tb.Command(entrypointLocation),
					tb.WorkingDir(workspaceDir),
					tb.EnvVar("HOME", "/builder/home"),
					tb.EnvVar("ENTRYPOINT_OPTIONS", "{\"args\":[\"/mycmd\",\"--my-arg=foo\",\"--my-arg-with-default=bar\",\"--my-arg-with-default2=thedefault\",\"--my-additional-arg=gcr.io/kristoff/sven\"],\"process_log\":\"/tools/process-log.txt\",\"marker_file\":\"/tools/marker-file.txt\"}"),
					tb.VolumeMount("tools", "/tools"),
					tb.VolumeMount("workspace", workspaceDir),
					tb.VolumeMount("home", "/builder/home"),
				),
				tb.PodInitContainer("build-step-myothercontainer", "myotherimage",
					tb.Command(entrypointLocation),
					tb.WorkingDir(workspaceDir),
					tb.EnvVar("HOME", "/builder/home"),
					tb.EnvVar("ENTRYPOINT_OPTIONS", "{\"args\":[\"/mycmd\",\"--my-other-arg=https://foo.git\"],\"process_log\":\"/tools/process-log.txt\",\"marker_file\":\"/tools/marker-file.txt\"}"),
					tb.VolumeMount("tools", "/tools"),
					tb.VolumeMount("workspace", workspaceDir),
					tb.VolumeMount("home", "/builder/home"),
				),
			),
		),
	}, {
		name:    "wrap-steps",
		taskRun: taskRunInputOutput,
		wantPod: tb.Pod("test-taskrun-input-output-pod-123456", "foo",
			tb.PodAnnotation("sidecar.istio.io/inject", "false"),
			tb.PodLabel(taskNameLabelKey, "test-output-task"),
			tb.PodLabel(taskRunNameLabelKey, "test-taskrun-input-output"),
			tb.PodOwnerReference("TaskRun", "test-taskrun-input-output",
				tb.OwnerReferenceAPIVersion(currentApiVersion)),
			tb.PodSpec(
				tb.PodVolumes(toolsVolume, corev1.Volume{
					Name: "test-pvc",
					VolumeSource: corev1.VolumeSource{
						PersistentVolumeClaim: &corev1.PersistentVolumeClaimVolumeSource{
							ClaimName: "test-pvc",
							ReadOnly:  false,
						},
					},
				}, workspaceVolume, homeVolume),
				tb.PodRestartPolicy(corev1.RestartPolicyNever),
				tb.PodContainer("nop", "override-with-nop:latest"),
				getCredentialsInitContainer("vr6ds"),
				tb.PodInitContainer("build-step-create-dir-another-git-resource-78c5n", "override-with-bash-noop:latest",
					tb.Args("-args", "mkdir -p /workspace/another-git-resource"),
					tb.WorkingDir(workspaceDir),
					tb.EnvVar("HOME", "/builder/home"),
					tb.VolumeMount("workspace", workspaceDir),
					tb.VolumeMount("home", "/builder/home"),
				),
				tb.PodInitContainer("build-step-source-copy-another-git-resource-0-mssqb", "override-with-bash-noop:latest",
					tb.Args("-args", "cp -r source-folder/. /workspace/another-git-resource"),
					tb.WorkingDir(workspaceDir),
					tb.EnvVar("HOME", "/builder/home"),
					tb.VolumeMount("test-pvc", "/pvc"),
					tb.VolumeMount("workspace", workspaceDir),
					tb.VolumeMount("home", "/builder/home"),
				),
				tb.PodInitContainer("build-step-create-dir-git-resource-mz4c7", "override-with-bash-noop:latest",
					tb.Args("-args", "mkdir -p /workspace/git-resource"),
					tb.WorkingDir(workspaceDir),
					tb.EnvVar("HOME", "/builder/home"),
					tb.VolumeMount("workspace", workspaceDir),
					tb.VolumeMount("home", "/builder/home"),
				),
				tb.PodInitContainer("build-step-source-copy-git-resource-0-9l9zj", "override-with-bash-noop:latest",
					tb.Args("-args", "cp -r source-folder/. /workspace/git-resource"),
					tb.WorkingDir(workspaceDir),
					tb.EnvVar("HOME", "/builder/home"),
					tb.VolumeMount("test-pvc", "/pvc"),
					tb.VolumeMount("workspace", workspaceDir),
					tb.VolumeMount("home", "/builder/home"),
				),
				placeToolsInitContainer,
				tb.PodInitContainer("build-step-simple-step", "foo",
					tb.Command(entrypointLocation),
					tb.WorkingDir(workspaceDir),
					tb.EnvVar("HOME", "/builder/home"),
					entrypointOptionEnvVar,
					tb.VolumeMount("tools", "/tools"),
					tb.VolumeMount("workspace", workspaceDir),
					tb.VolumeMount("home", "/builder/home"),
				),
				tb.PodInitContainer("build-step-source-mkdir-git-resource-6nl7g", "override-with-bash-noop:latest",
					tb.Args("-args", "mkdir -p output-folder"),
					tb.WorkingDir(workspaceDir),
					tb.EnvVar("HOME", "/builder/home"),
					tb.VolumeMount("test-pvc", "/pvc"),
					tb.VolumeMount("workspace", workspaceDir),
					tb.VolumeMount("home", "/builder/home"),
				),
				tb.PodInitContainer("build-step-source-copy-git-resource-j2tds", "override-with-bash-noop:latest",
					tb.Args("-args", "cp -r /workspace/git-resource/. output-folder"),
					tb.WorkingDir(workspaceDir),
					tb.EnvVar("HOME", "/builder/home"),
					tb.VolumeMount("test-pvc", "/pvc"),
					tb.VolumeMount("workspace", workspaceDir),
					tb.VolumeMount("home", "/builder/home"),
				),
			),
		),
	}, {
		name:    "taskrun-with-taskspec",
		taskRun: taskRunWithTaskSpec,
		wantPod: tb.Pod("test-taskrun-with-taskspec-pod-123456", "foo",
			tb.PodAnnotation("sidecar.istio.io/inject", "false"),
			tb.PodLabel(taskRunNameLabelKey, "test-taskrun-with-taskspec"),
			tb.PodOwnerReference("TaskRun", "test-taskrun-with-taskspec",
				tb.OwnerReferenceAPIVersion(currentApiVersion)),
			tb.PodSpec(
				tb.PodVolumes(toolsVolume, workspaceVolume, homeVolume),
				tb.PodRestartPolicy(corev1.RestartPolicyNever),
				tb.PodContainer("nop", "override-with-nop:latest"),
				getCredentialsInitContainer("mz4c7"),
				tb.PodInitContainer("build-step-git-source-git-resource-9l9zj", "override-with-git:latest",
					tb.Args("-url", "https://foo.git", "-revision", "master", "-path", "/workspace/workspace"),
					tb.WorkingDir(workspaceDir),
					tb.EnvVar("HOME", "/builder/home"),
					tb.VolumeMount("workspace", workspaceDir),
					tb.VolumeMount("home", "/builder/home"),
				),
				placeToolsInitContainer,
				tb.PodInitContainer("build-step-mycontainer", "myimage",
					tb.Command(entrypointLocation),
					tb.WorkingDir(workspaceDir),
					tb.EnvVar("HOME", "/builder/home"),
					tb.EnvVar("ENTRYPOINT_OPTIONS", "{\"args\":[\"/mycmd\",\"--my-arg=foo\"],\"process_log\":\"/tools/process-log.txt\",\"marker_file\":\"/tools/marker-file.txt\"}"),
					tb.VolumeMount("tools", "/tools"),
					tb.VolumeMount("workspace", workspaceDir),
					tb.VolumeMount("home", "/builder/home"),
				),
			),
		),
	}, {
		name:    "success-with-cluster-task",
		taskRun: taskRunWithClusterTask,
		wantPod: tb.Pod("test-taskrun-with-cluster-task-pod-123456", "foo",
			tb.PodAnnotation("sidecar.istio.io/inject", "false"),
			tb.PodLabel(taskNameLabelKey, "test-cluster-task"),
			tb.PodLabel(taskRunNameLabelKey, "test-taskrun-with-cluster-task"),
			tb.PodOwnerReference("TaskRun", "test-taskrun-with-cluster-task",
				tb.OwnerReferenceAPIVersion(currentApiVersion)),
			tb.PodSpec(
				tb.PodVolumes(toolsVolume, workspaceVolume, homeVolume),
				tb.PodRestartPolicy(corev1.RestartPolicyNever),
				tb.PodContainer("nop", "override-with-nop:latest"),
				getCredentialsInitContainer("9l9zj"),
				placeToolsInitContainer,
				tb.PodInitContainer("build-step-simple-step", "foo",
					tb.Command(entrypointLocation),
					tb.WorkingDir(workspaceDir),
					tb.EnvVar("HOME", "/builder/home"),
					entrypointOptionEnvVar,
					tb.VolumeMount("tools", "/tools"),
					tb.VolumeMount("workspace", workspaceDir),
					tb.VolumeMount("home", "/builder/home"),
				),
			),
		),
	}, {
		name:    "taskrun-with-resource-spec-task-spec",
		taskRun: taskRunWithResourceSpecAndTaskSpec,
		wantPod: tb.Pod("test-taskrun-with-resource-spec-pod-123456", "foo",
			tb.PodAnnotation("sidecar.istio.io/inject", "false"),
			tb.PodLabel(taskRunNameLabelKey, "test-taskrun-with-resource-spec"),
			tb.PodOwnerReference("TaskRun", "test-taskrun-with-resource-spec",
				tb.OwnerReferenceAPIVersion(currentApiVersion)),
			tb.PodSpec(
				tb.PodVolumes(toolsVolume, workspaceVolume, homeVolume),
				tb.PodRestartPolicy(corev1.RestartPolicyNever),
				tb.PodContainer("nop", "override-with-nop:latest"),
				getCredentialsInitContainer("mz4c7"),
				tb.PodInitContainer("build-step-git-source-workspace-9l9zj", "override-with-git:latest",
					tb.Args("-url", "github.com/build-pipeline.git", "-revision", "rel-can", "-path", "/workspace/workspace"),
					tb.WorkingDir(workspaceDir),
					tb.EnvVar("HOME", "/builder/home"),
					tb.VolumeMount("workspace", workspaceDir),
					tb.VolumeMount("home", "/builder/home"),
				),
				placeToolsInitContainer,
				tb.PodInitContainer("build-step-mystep", "ubuntu",
					tb.Command(entrypointLocation),
					tb.WorkingDir(workspaceDir),
					tb.EnvVar("HOME", "/builder/home"),
					entrypointOptionEnvVar,
					tb.VolumeMount("tools", "/tools"),
					tb.VolumeMount("workspace", workspaceDir),
					tb.VolumeMount("home", "/builder/home"),
				),
			),
		),
	}, {
		name:    "taskrun-with-labels",
		taskRun: taskRunWithLabels,
		wantPod: tb.Pod("test-taskrun-with-labels-pod-123456", "foo",
			tb.PodAnnotation("sidecar.istio.io/inject", "false"),
			tb.PodLabel("TaskRunLabel", "TaskRunValue"),
			tb.PodLabel(taskNameLabelKey, "test-task"),
			tb.PodLabel(taskRunNameLabelKey, "test-taskrun-with-labels"),
			tb.PodOwnerReference("TaskRun", "test-taskrun-with-labels",
				tb.OwnerReferenceAPIVersion(currentApiVersion)),
			tb.PodSpec(
				tb.PodVolumes(toolsVolume, workspaceVolume, homeVolume),
				tb.PodRestartPolicy(corev1.RestartPolicyNever),
				tb.PodContainer("nop", "override-with-nop:latest"),
				getCredentialsInitContainer("9l9zj"),
				placeToolsInitContainer,
				tb.PodInitContainer("build-step-simple-step", "foo",
					tb.Command(entrypointLocation),
					tb.WorkingDir(workspaceDir),
					tb.EnvVar("HOME", "/builder/home"),
					entrypointOptionEnvVar,
					tb.VolumeMount("tools", "/tools"),
					tb.VolumeMount("workspace", workspaceDir),
					tb.VolumeMount("home", "/builder/home"),
				),
			),
		),
	},
	} {
		t.Run(tc.name, func(t *testing.T) {
			names.TestingSeed()

			testAssets := getTaskRunController(d)
			c := testAssets.Controller
			clients := testAssets.Clients
			saName := tc.taskRun.Spec.ServiceAccount
			if saName == "" {
				saName = "default"
			}
			clients.Kube.CoreV1().ServiceAccounts(tc.taskRun.Namespace).Create(&corev1.ServiceAccount{
				ObjectMeta: metav1.ObjectMeta{
					Name:      saName,
					Namespace: tc.taskRun.Namespace,
				},
			})

			if err := c.Reconciler.Reconcile(context.Background(), getRunName(tc.taskRun)); err != nil {
				t.Errorf("expected no error. Got error %v", err)
			}
			if len(clients.Kube.Actions()) == 0 {
				t.Errorf("Expected actions to be logged in the kubeclient, got none")
			}

			namespace, name, err := cache.SplitMetaNamespaceKey(tc.taskRun.Name)
			if err != nil {
				t.Errorf("Invalid resource key: %v", err)
			}

			tr, err := clients.Pipeline.TektonV1alpha1().TaskRuns(namespace).Get(name, metav1.GetOptions{})
			if err != nil {
				t.Fatalf("getting updated taskrun: %v", err)
			}
			condition := tr.Status.GetCondition(duckv1alpha1.ConditionSucceeded)
			if condition == nil || condition.Status != corev1.ConditionUnknown {
				t.Errorf("Expected invalid TaskRun to have in progress status, but had %v", condition)
			}
			if condition != nil && condition.Reason != reasonRunning {
				t.Errorf("Expected reason %q but was %s", reasonRunning, condition.Reason)
			}

			if tr.Status.PodName == "" {
				t.Fatalf("Reconcile didn't set pod name")
			}

			pod, err := clients.Kube.CoreV1().Pods(tr.Namespace).Get(tr.Status.PodName, metav1.GetOptions{})
			if err != nil {
				t.Fatalf("Failed to fetch build pod: %v", err)
			}

			if d := cmp.Diff(pod.ObjectMeta, tc.wantPod.ObjectMeta, ignoreRandomPodNameSuffix); d != "" {
				t.Errorf("Pod metadata doesn't match, diff: %s", d)
			}

			if d := cmp.Diff(pod.Spec, tc.wantPod.Spec); d != "" {
				t.Errorf("Pod spec doesn't match, diff: %s", d)
			}
			if len(clients.Kube.Actions()) == 0 {
				t.Fatalf("Expected actions to be logged in the kubeclient, got none")
			}
		})
	}
}

func TestReconcile_InvalidTaskRuns(t *testing.T) {
	noTaskRun := tb.TaskRun("notaskrun", "foo", tb.TaskRunSpec(tb.TaskRunTaskRef("notask")))
	withWrongRef := tb.TaskRun("taskrun-with-wrong-ref", "foo", tb.TaskRunSpec(
		tb.TaskRunTaskRef("taskrun-with-wrong-ref", tb.TaskRefKind(v1alpha1.ClusterTaskKind)),
	))
	taskRuns := []*v1alpha1.TaskRun{noTaskRun, withWrongRef}
	tasks := []*v1alpha1.Task{simpleTask}

	d := test.Data{
		TaskRuns: taskRuns,
		Tasks:    tasks,
	}

	testcases := []struct {
		name    string
		taskRun *v1alpha1.TaskRun
		reason  string
	}{
		{
			name:    "task run with no task",
			taskRun: noTaskRun,
			reason:  reasonFailedResolution,
		},
		{
			name:    "task run with no task",
			taskRun: withWrongRef,
			reason:  reasonFailedResolution,
		},
	}

	for _, tc := range testcases {
		t.Run(tc.name, func(t *testing.T) {
			testAssets := getTaskRunController(d)
			c := testAssets.Controller
			clients := testAssets.Clients
			err := c.Reconciler.Reconcile(context.Background(), getRunName(tc.taskRun))
			// When a TaskRun is invalid and can't run, we don't want to return an error because
			// an error will tell the Reconciler to keep trying to reconcile; instead we want to stop
			// and forget about the Run.
			if err != nil {
				t.Errorf("Did not expect to see error when reconciling invalid TaskRun but saw %q", err)
			}
			if len(clients.Kube.Actions()) != 0 {
				t.Errorf("expected no actions created by the reconciler, got %v", clients.Kube.Actions())
			}
			// Since the TaskRun is invalid, the status should say it has failed
			condition := tc.taskRun.Status.GetCondition(duckv1alpha1.ConditionSucceeded)
			if condition == nil || condition.Status != corev1.ConditionFalse {
				t.Errorf("Expected invalid TaskRun to have failed status, but had %v", condition)
			}
			if condition != nil && condition.Reason != tc.reason {
				t.Errorf("Expected failure to be because of reason %q but was %s", tc.reason, condition.Reason)
			}
		})
	}

}

func TestReconcileBuildFetchError(t *testing.T) {
	taskRun := tb.TaskRun("test-taskrun-run-success", "foo",
		tb.TaskRunSpec(tb.TaskRunTaskRef("test-task")),
		tb.TaskRunStatus(tb.PodName("will-not-be-found")),
	)
	d := test.Data{
		TaskRuns: []*v1alpha1.TaskRun{taskRun},
		Tasks:    []*v1alpha1.Task{simpleTask},
	}

	testAssets := getTaskRunController(d)
	c := testAssets.Controller
	clients := testAssets.Clients

	clients.Kube.PrependReactor("*", "*", func(action ktesting.Action) (handled bool, ret runtime.Object, err error) {
		if action.GetVerb() == "get" && action.GetResource().Resource == "pods" {
			// handled fetching pods
			return true, nil, fmt.Errorf("induce failure fetching pods")
		}
		return false, nil, nil
	})

	if err := c.Reconciler.Reconcile(context.Background(), fmt.Sprintf("%s/%s", taskRun.Namespace, taskRun.Name)); err == nil {
		t.Fatal("expected error when reconciling a Task for which we couldn't get the corresponding Build Pod but got nil")
	}
}

func TestReconcileBuildUpdateStatus(t *testing.T) {
	taskRun := tb.TaskRun("test-taskrun-run-success", "foo", tb.TaskRunSpec(tb.TaskRunTaskRef("test-task")))
	build := &buildv1alpha1.Build{
		ObjectMeta: metav1.ObjectMeta{
			Name:      taskRun.Name,
			Namespace: taskRun.Namespace,
		},
		Spec: *simpleTask.Spec.GetBuildSpec(),
	}
	// TODO(jasonhall): This avoids a circular dependency where
	// getTaskRunController takes a test.Data which must be populated with
	// a pod created from MakePod which requires a (fake) Kube client. When
	// we remove Build entirely from this controller, we should simply
	// specify the Pod we want to exist directly, and not call MakePod from
	// the build. This will break the cycle and allow us to simply use
	// clients normally.
	pod, err := resources.MakePod(build, fakekubeclientset.NewSimpleClientset(&corev1.ServiceAccount{
		ObjectMeta: metav1.ObjectMeta{
			Name:      "default",
			Namespace: taskRun.Namespace,
		},
	}))
	if err != nil {
		t.Fatalf("MakePod: %v", err)
	}
	taskRun.Status = v1alpha1.TaskRunStatus{
		PodName: pod.Name,
	}
	d := test.Data{
		TaskRuns: []*v1alpha1.TaskRun{taskRun},
		Tasks:    []*v1alpha1.Task{simpleTask},
		Pods:     []*corev1.Pod{pod},
	}

	testAssets := getTaskRunController(d)
	c := testAssets.Controller
	clients := testAssets.Clients

	if err := c.Reconciler.Reconcile(context.Background(), fmt.Sprintf("%s/%s", taskRun.Namespace, taskRun.Name)); err != nil {
		t.Fatalf("Unexpected error when Reconcile() : %v", err)
	}
	newTr, err := clients.Pipeline.TektonV1alpha1().TaskRuns(taskRun.Namespace).Get(taskRun.Name, metav1.GetOptions{})
	if err != nil {
		t.Fatalf("Expected TaskRun %s to exist but instead got error when getting it: %v", taskRun.Name, err)
	}
	if d := cmp.Diff(newTr.Status.GetCondition(duckv1alpha1.ConditionSucceeded), &duckv1alpha1.Condition{
		Type:    duckv1alpha1.ConditionSucceeded,
		Status:  corev1.ConditionUnknown,
		Message: "Running",
		Reason:  "Running",
	}, ignoreLastTransitionTime); d != "" {
		t.Fatalf("-got, +want: %v", d)
	}

	// update pod status and trigger reconcile : build is completed
	pod.Status = corev1.PodStatus{
		Phase: corev1.PodSucceeded,
	}
	if _, err := clients.Kube.CoreV1().Pods(taskRun.Namespace).UpdateStatus(pod); err != nil {
		t.Errorf("Unexpected error while updating build: %v", err)
	}
	if err := c.Reconciler.Reconcile(context.Background(), fmt.Sprintf("%s/%s", taskRun.Namespace, taskRun.Name)); err != nil {
		t.Fatalf("Unexpected error when Reconcile(): %v", err)
	}

	newTr, err = clients.Pipeline.TektonV1alpha1().TaskRuns(taskRun.Namespace).Get(taskRun.Name, metav1.GetOptions{})
	if err != nil {
		t.Fatalf("Unexpected error fetching taskrun: %v", err)
	}
	if d := cmp.Diff(newTr.Status.GetCondition(duckv1alpha1.ConditionSucceeded), &duckv1alpha1.Condition{
		Type:   duckv1alpha1.ConditionSucceeded,
		Status: corev1.ConditionTrue,
	}, ignoreLastTransitionTime); d != "" {
		t.Errorf("Taskrun Status diff -got, +want: %v", d)
	}
}

func TestUpdateStatusFromBuildStatus(t *testing.T) {
	completed := corev1.ContainerState{
		Terminated: &corev1.ContainerStateTerminated{ExitCode: 0, Reason: "success"},
	}
	waiting := corev1.ContainerState{
		Waiting: &corev1.ContainerStateWaiting{
			Message: "foo",
			Reason:  "bar",
		},
	}
	failed := corev1.ContainerState{
		Terminated: &corev1.ContainerStateTerminated{ExitCode: 127, Reason: "oh-my-lord"},
	}
	startTime := metav1.NewTime(time.Date(2018, time.November, 10, 23, 0, 0, 0, time.UTC))
	completionTime := metav1.NewTime(time.Date(2018, time.November, 10, 23, 8, 0, 0, time.UTC))
	for _, tc := range []struct {
		name           string
		buildStatus    buildv1alpha1.BuildStatus
		expectedStatus v1alpha1.TaskRunStatus
		tr             *v1alpha1.TaskRun
	}{{
		name:        "empty build status",
		buildStatus: buildv1alpha1.BuildStatus{},
		expectedStatus: v1alpha1.TaskRunStatus{
			Conditions: []duckv1alpha1.Condition{{
				Type:    duckv1alpha1.ConditionSucceeded,
				Status:  corev1.ConditionUnknown,
				Reason:  reasonRunning,
				Message: reasonRunning,
			}},
			Steps: []v1alpha1.StepState{},
		},
		tr: &v1alpha1.TaskRun{},
	}, {
		name: "build validate failed",
		buildStatus: buildv1alpha1.BuildStatus{
			Conditions: []duckv1alpha1.Condition{{
				Type:    duckv1alpha1.ConditionSucceeded,
				Status:  corev1.ConditionFalse,
				Reason:  "BuildValidationFailed",
				Message: `serviceaccounts "missing-sa" not-found`,
			}},
		},
		expectedStatus: v1alpha1.TaskRunStatus{
			Conditions: []duckv1alpha1.Condition{{
				Type:    duckv1alpha1.ConditionSucceeded,
				Status:  corev1.ConditionFalse,
				Reason:  "BuildValidationFailed",
				Message: `serviceaccounts "missing-sa" not-found`,
			}},
			Steps: []v1alpha1.StepState{},
		},
		tr: &v1alpha1.TaskRun{},
	}, {
		name: "running build status",
		buildStatus: buildv1alpha1.BuildStatus{
			StartTime: &startTime,
			StepStates: []corev1.ContainerState{
				waiting,
			},
			Conditions: []duckv1alpha1.Condition{{
				Type:    duckv1alpha1.ConditionSucceeded,
				Reason:  "Running build",
				Message: "Running build",
			}},
			Cluster: &buildv1alpha1.ClusterSpec{
				Namespace: "default",
				PodName:   "im-am-the-pod",
			},
		},
		expectedStatus: v1alpha1.TaskRunStatus{
			Conditions: []duckv1alpha1.Condition{{
				Type:    duckv1alpha1.ConditionSucceeded,
				Reason:  "Running build",
				Message: "Running build",
			}},
			Steps: []v1alpha1.StepState{
				{ContainerState: *waiting.DeepCopy()},
			},
			PodName:   "im-am-the-pod",
			StartTime: &startTime,
		},
		tr: &v1alpha1.TaskRun{},
	}, {
		name: "completed build status (success)",
		buildStatus: buildv1alpha1.BuildStatus{
			StartTime:      &startTime,
			CompletionTime: &completionTime,
			StepStates: []corev1.ContainerState{
				completed,
			},
			Conditions: []duckv1alpha1.Condition{{
				Type:    duckv1alpha1.ConditionSucceeded,
				Status:  corev1.ConditionTrue,
				Reason:  "Build succeeded",
				Message: "Build succeeded",
			}},
			Cluster: &buildv1alpha1.ClusterSpec{
				Namespace: "default",
				PodName:   "im-am-the-pod",
			},
		},
		expectedStatus: v1alpha1.TaskRunStatus{
			Conditions: []duckv1alpha1.Condition{{
				Type:    duckv1alpha1.ConditionSucceeded,
				Status:  corev1.ConditionTrue,
				Reason:  "Build succeeded",
				Message: "Build succeeded",
			}},
			Steps: []v1alpha1.StepState{
				{ContainerState: *completed.DeepCopy()},
			},
			PodName:        "im-am-the-pod",
			StartTime:      &startTime,
			CompletionTime: &completionTime,
		},
		tr: &v1alpha1.TaskRun{},
	}, {
		name: "completed build status (failure)",
		buildStatus: buildv1alpha1.BuildStatus{
			StartTime:      &startTime,
			CompletionTime: &completionTime,
			StepStates: []corev1.ContainerState{
				completed,
				failed,
			},
			Conditions: []duckv1alpha1.Condition{{
				Type:    duckv1alpha1.ConditionSucceeded,
				Status:  corev1.ConditionFalse,
				Reason:  "Build failed",
				Message: "Build failed",
			}},
			Cluster: &buildv1alpha1.ClusterSpec{
				Namespace: "default",
				PodName:   "im-am-the-pod",
			},
		},
		expectedStatus: v1alpha1.TaskRunStatus{
			Conditions: []duckv1alpha1.Condition{{
				Type:    duckv1alpha1.ConditionSucceeded,
				Status:  corev1.ConditionFalse,
				Reason:  "Build failed",
				Message: "Build failed",
			}},
			Steps: []v1alpha1.StepState{
				{ContainerState: *completed.DeepCopy()},
				{ContainerState: *failed.DeepCopy()},
			},
			PodName:        "im-am-the-pod",
			StartTime:      &startTime,
			CompletionTime: &completionTime,
		},
		tr: &v1alpha1.TaskRun{},
	}} {
		t.Run(tc.name, func(t *testing.T) {
			//taskRun := &v1alpha1.TaskRun{}
			updateStatusFromBuildStatus(tc.tr, tc.buildStatus)
			if d := cmp.Diff(tc.tr.Status, tc.expectedStatus, ignoreLastTransitionTime); d != "" {
				t.Errorf("-want, +got: %v", d)
			}
		})
	}
}

func TestRetryFailedTaskRun(t *testing.T) {

	completed := corev1.ContainerState{
		Terminated: &corev1.ContainerStateTerminated{ExitCode: 0, Reason: "success"},
	}

	failed := corev1.ContainerState{
		Terminated: &corev1.ContainerStateTerminated{ExitCode: 127, Reason: "oh-my-lord"},
	}
	startTime := metav1.NewTime(time.Date(2018, time.November, 10, 23, 0, 0, 0, time.UTC))
	completionTime := metav1.NewTime(time.Date(2018, time.November, 10, 23, 8, 0, 0, time.UTC))

	taskRun := tb.TaskRun("test-taskrun-failed-with-retry", "foo",
		tb.TaskRunSpec(
			tb.TaskRunTaskRef(simpleTask.Name),
			tb.TaskRunRetries(1),
		),
		tb.TaskRunStatus(tb.Condition(duckv1alpha1.Condition{
			Type:   duckv1alpha1.ConditionSucceeded,
			Status: corev1.ConditionUnknown}),
		))

	buildStatus := buildv1alpha1.BuildStatus{
		StartTime:      &startTime,
		CompletionTime: &completionTime,
		StepStates: []corev1.ContainerState{
			completed,
			failed,
		},
		Conditions: []duckv1alpha1.Condition{{
			Type:    duckv1alpha1.ConditionSucceeded,
			Status:  corev1.ConditionFalse,
			Reason:  "Build failed",
			Message: "Build failed",
		}},
		Cluster: &buildv1alpha1.ClusterSpec{
			Namespace: "default",
			PodName:   "im-am-the-pod",
		},
	}

	expectedStatus := v1alpha1.TaskRunStatus{
		Conditions: []duckv1alpha1.Condition{{
			Type:    duckv1alpha1.ConditionSucceeded,
			Status:  corev1.ConditionFalse,
			Reason:  "Build failed",
			Message: "Build failed",
		}},
		PodName:        "im-am-the-pod",
		StartTime:      &startTime,
		CompletionTime: &completionTime,
		Steps: []v1alpha1.StepState{{
			ContainerState: *completed.DeepCopy(),
		},
			{
				ContainerState: *failed.DeepCopy(),
			}},
	}

	updateStatusFromBuildStatus(taskRun, buildStatus)

	if d := cmp.Diff(taskRun.Status, expectedStatus, ignoreLastTransitionTime); d != "" {
		t.Errorf("-want, +got: %v", d)
	}
}
func TestNoRetryFailedTaskRun(t *testing.T) {

	completed := corev1.ContainerState{
		Terminated: &corev1.ContainerStateTerminated{ExitCode: 0, Reason: "success"},
	}

	failed := corev1.ContainerState{
		Terminated: &corev1.ContainerStateTerminated{ExitCode: 127, Reason: "oh-my-lord"},
	}
	startTime := metav1.NewTime(time.Date(2018, time.November, 10, 23, 0, 0, 0, time.UTC))
	completionTime := metav1.NewTime(time.Date(2018, time.November, 10, 23, 8, 0, 0, time.UTC))

	taskRun := tb.TaskRun("test-taskrun-failed-with-retry", "foo",
		tb.TaskRunSpec(
			tb.TaskRunTaskRef(simpleTask.Name),
		),
		tb.TaskRunStatus(tb.Condition(duckv1alpha1.Condition{
			Type:   duckv1alpha1.ConditionSucceeded,
			Status: corev1.ConditionUnknown}),
		))

	buildStatus := buildv1alpha1.BuildStatus{
		StartTime:      &startTime,
		CompletionTime: &completionTime,
		StepStates: []corev1.ContainerState{
			completed,
			failed,
		},
		Conditions: []duckv1alpha1.Condition{{
			Type:    duckv1alpha1.ConditionSucceeded,
			Status:  corev1.ConditionFalse,
			Reason:  "Build failed",
			Message: "Build failed",
		}},
		Cluster: &buildv1alpha1.ClusterSpec{
			Namespace: "default",
			PodName:   "im-am-the-pod",
		},
	}
	expectedStatus := v1alpha1.TaskRunStatus{
		Conditions: []duckv1alpha1.Condition{{
			Type:    duckv1alpha1.ConditionSucceeded,
			Status:  corev1.ConditionFalse,
			Reason:  "Build failed",
			Message: "Build failed",
		}},
		PodName:        "im-am-the-pod",
		StartTime:      &startTime,
		CompletionTime: &completionTime,
		Steps: []v1alpha1.StepState{
			{
				ContainerState: *completed.DeepCopy(),
			},
			{
				ContainerState: *failed.DeepCopy(),
			},
		},
	}

	updateStatusFromBuildStatus(taskRun, buildStatus)

	if d := cmp.Diff(taskRun.Status, expectedStatus, ignoreLastTransitionTime); d != "" {
		t.Errorf("-want, +got: %v", d)
	}
}

func TestCreateRedirectedBuild(t *testing.T) {
	cfg := &config.Config{
		Entrypoint: &config.Entrypoint{
			Image: config.DefaultEntrypointImage,
		},
	}
	ctx := config.ToContext(context.Background(), cfg)

	tr := tb.TaskRun("tr", "tr", tb.TaskRunSpec(
		tb.TaskRunServiceAccount("sa"),
	))
	bs := tb.Build("tr", "tr", tb.BuildSpec(
		tb.BuildStep("foo1", "bar1", tb.Command("abcd"), tb.Args("efgh")),
		tb.BuildStep("foo2", "bar2", tb.Command("abcd"), tb.Args("efgh")),
		tb.BuildVolume(corev1.Volume{Name: "v"}),
	)).Spec

	expectedSteps := len(bs.Steps) + 1
	expectedVolumes := len(bs.Volumes) + 1

	b, err := createRedirectedBuild(ctx, &bs, tr)
	if err != nil {
		t.Errorf("expected createRedirectedBuild to pass: %v", err)
	}
	if b.Name != tr.Name {
		t.Errorf("names do not match: %s should be %s", b.Name, tr.Name)
	}
	if len(b.Spec.Steps) != expectedSteps {
		t.Errorf("step counts do not match: %d should be %d", len(b.Spec.Steps), expectedSteps)
	}
	if len(b.Spec.Volumes) != expectedVolumes {
		t.Errorf("volumes do not match: %d should be %d", len(b.Spec.Volumes), expectedVolumes)
	}
	if b.Spec.ServiceAccountName != tr.Spec.ServiceAccount {
		t.Errorf("services accounts do not match: %s should be %s", b.Spec.ServiceAccountName, tr.Spec.ServiceAccount)
	}
}

func TestReconcileOnCompletedTaskRun(t *testing.T) {
	taskSt := &duckv1alpha1.Condition{
		Type:    duckv1alpha1.ConditionSucceeded,
		Status:  corev1.ConditionTrue,
		Reason:  "Build succeeded",
		Message: "Build succeeded",
	}
	taskRun := tb.TaskRun("test-taskrun-run-success", "foo", tb.TaskRunSpec(
		tb.TaskRunTaskRef(simpleTask.Name),
	), tb.TaskRunStatus(tb.Condition(*taskSt)))
	d := test.Data{
		TaskRuns: []*v1alpha1.TaskRun{
			taskRun,
		},
		Tasks: []*v1alpha1.Task{simpleTask},
	}

	testAssets := getTaskRunController(d)
	c := testAssets.Controller
	clients := testAssets.Clients

	if err := c.Reconciler.Reconcile(context.Background(), fmt.Sprintf("%s/%s", taskRun.Namespace, taskRun.Name)); err != nil {
		t.Fatalf("Unexpected error when reconciling completed TaskRun : %v", err)
	}
	newTr, err := clients.Pipeline.TektonV1alpha1().TaskRuns(taskRun.Namespace).Get(taskRun.Name, metav1.GetOptions{})
	if err != nil {
		t.Fatalf("Expected completed TaskRun %s to exist but instead got error when getting it: %v", taskRun.Name, err)
	}
	if d := cmp.Diff(newTr.Status.GetCondition(duckv1alpha1.ConditionSucceeded), taskSt, ignoreLastTransitionTime); d != "" {
		t.Fatalf("-want, +got: %v", d)
	}
}

func TestReconcileOnCancelledTaskRun(t *testing.T) {
	taskRun := tb.TaskRun("test-taskrun-run-cancelled", "foo", tb.TaskRunSpec(
		tb.TaskRunTaskRef(simpleTask.Name),
		tb.TaskRunCancelled,
	), tb.TaskRunStatus(tb.Condition(duckv1alpha1.Condition{
		Type:   duckv1alpha1.ConditionSucceeded,
		Status: corev1.ConditionUnknown,
	})))
	d := test.Data{
		TaskRuns: []*v1alpha1.TaskRun{taskRun},
		Tasks:    []*v1alpha1.Task{simpleTask},
	}

	testAssets := getTaskRunController(d)
	c := testAssets.Controller
	clients := testAssets.Clients

	if err := c.Reconciler.Reconcile(context.Background(), fmt.Sprintf("%s/%s", taskRun.Namespace, taskRun.Name)); err != nil {
		t.Fatalf("Unexpected error when reconciling completed TaskRun : %v", err)
	}
	newTr, err := clients.Pipeline.TektonV1alpha1().TaskRuns(taskRun.Namespace).Get(taskRun.Name, metav1.GetOptions{})
	if err != nil {
		t.Fatalf("Expected completed TaskRun %s to exist but instead got error when getting it: %v", taskRun.Name, err)
	}

	expectedStatus := &duckv1alpha1.Condition{
		Type:    duckv1alpha1.ConditionSucceeded,
		Status:  corev1.ConditionFalse,
		Reason:  "TaskRunCancelled",
		Message: `TaskRun "test-taskrun-run-cancelled" was cancelled`,
	}
	if d := cmp.Diff(newTr.Status.GetCondition(duckv1alpha1.ConditionSucceeded), expectedStatus, ignoreLastTransitionTime); d != "" {
		t.Fatalf("-want, +got: %v", d)
	}
}

func TestReconcileOnTimedOutTaskRun(t *testing.T) {
	taskRun := tb.TaskRun("test-taskrun-timeout", "foo",
		tb.TaskRunSpec(
			tb.TaskRunTaskRef(simpleTask.Name),
			tb.TaskRunTimeout(10*time.Second),
		),
		tb.TaskRunStatus(tb.Condition(duckv1alpha1.Condition{
			Type:   duckv1alpha1.ConditionSucceeded,
			Status: corev1.ConditionUnknown}),
			tb.TaskRunStartTime(time.Now().Add(-15*time.Hour))))

	d := test.Data{
		TaskRuns: []*v1alpha1.TaskRun{taskRun},
		Tasks:    []*v1alpha1.Task{simpleTask},
	}

	testAssets := getTaskRunController(d)
	c := testAssets.Controller
	clients := testAssets.Clients

	if err := c.Reconciler.Reconcile(context.Background(), fmt.Sprintf("%s/%s", taskRun.Namespace, taskRun.Name)); err != nil {
		t.Fatalf("Unexpected error when reconciling completed TaskRun : %v", err)
	}
	newTr, err := clients.Pipeline.TektonV1alpha1().TaskRuns(taskRun.Namespace).Get(taskRun.Name, metav1.GetOptions{})
	if err != nil {
		t.Fatalf("Expected completed TaskRun %s to exist but instead got error when getting it: %v", taskRun.Name, err)
	}

	expectedStatus := &duckv1alpha1.Condition{
		Type:    duckv1alpha1.ConditionSucceeded,
		Status:  corev1.ConditionFalse,
		Reason:  "TaskRunTimeout",
		Message: `TaskRun "test-taskrun-timeout" failed to finish within "10s"`,
	}
	if d := cmp.Diff(newTr.Status.GetCondition(duckv1alpha1.ConditionSucceeded), expectedStatus, ignoreLastTransitionTime); d != "" {
		t.Fatalf("-want, +got: %v", d)
	}
<<<<<<< HEAD
}
func TestReconcileOnTimedOutTaskRunWithRetry(t *testing.T) {

	taskRun := tb.TaskRun("test-taskrun-timeout-with-retry", "foo",
		tb.TaskRunSpec(
			tb.TaskRunTaskRef(simpleTask.Name),
			tb.TaskRunTimeout(1*time.Microsecond),
			tb.TaskRunRetries(1),
		),
		tb.TaskRunStatus(tb.Condition(duckv1alpha1.Condition{
			Type:   duckv1alpha1.ConditionSucceeded,
			Status: corev1.ConditionUnknown}),
			tb.TaskRunStartTime(time.Now().Add(-15*time.Hour))))

	build := &buildv1alpha1.Build{
		ObjectMeta: metav1.ObjectMeta{
			Name:      taskRun.Name,
			Namespace: taskRun.Namespace,
		},
		Spec: *simpleTask.Spec.GetBuildSpec(),
	}

	pod, err := resources.MakePod(build, fakekubeclientset.NewSimpleClientset(&corev1.ServiceAccount{
		ObjectMeta: metav1.ObjectMeta{
			Name:      "default",
			Namespace: taskRun.Namespace,
		},
	}))

	taskRun.Status.PodName = pod.Name

	d := test.Data{
		TaskRuns: []*v1alpha1.TaskRun{taskRun},
		Tasks:    []*v1alpha1.Task{simpleTask},
		Pods:     []*corev1.Pod{pod},
	}

	testAssets := getTaskRunController(d)
	c := testAssets.Controller
	clients := testAssets.Clients

	// First time out
	if err := c.Reconciler.Reconcile(context.Background(), fmt.Sprintf("%s/%s", taskRun.Namespace, taskRun.Name)); err != nil {
		t.Fatalf("Unexpected error when reconciling completed TaskRun : %v", err)
	}
	newTr, err := clients.Pipeline.PipelineV1alpha1().TaskRuns(taskRun.Namespace).Get(taskRun.Name, metav1.GetOptions{})
	if err != nil {
		t.Fatalf("Expected completed TaskRun %s to exist but instead got error when getting it: %v", taskRun.Name, err)
	}
	// Second time out
	time.Sleep(10 * time.Millisecond)

	if err := c.Reconciler.Reconcile(context.Background(), fmt.Sprintf("%s/%s", newTr.Namespace, newTr.Name)); err != nil {
		t.Fatalf("Unexpected error when reconciling completed TaskRun : %v", err)
	}

	timeoutTask, err := clients.Pipeline.PipelineV1alpha1().TaskRuns(taskRun.Namespace).Get(newTr.Name, metav1.GetOptions{})
	if err != nil {
		t.Fatalf("Expected completed TaskRun %s to exist but instead got error when getting it: %v", taskRun.Name, err)
	}

	expectedStatus := &duckv1alpha1.Condition{
		Type:    duckv1alpha1.ConditionSucceeded,
		Status:  corev1.ConditionFalse,
		Reason:  "TaskRunTimeout",
		Message: `TaskRun "test-taskrun-timeout-with-retry" failed to finish within "1µs"`,
	}
	if d := cmp.Diff(timeoutTask.Status.GetCondition(duckv1alpha1.ConditionSucceeded), expectedStatus, ignoreLastTransitionTime); d != "" {
		t.Fatalf("-want, +got: %v", d)
	}

}
func TestReconcileOnFailedTaskRunWithRetry(t *testing.T) {

	taskRun := tb.TaskRun("test-taskrun-failed-with-retry", "foo",
		tb.TaskRunSpec(
			tb.TaskRunTaskRef(simpleTask.Name),
			tb.TaskRunTimeout(1*time.Microsecond),
			tb.TaskRunRetries(1),
		),
		tb.TaskRunStatus(tb.Condition(duckv1alpha1.Condition{
			Type:   duckv1alpha1.ConditionSucceeded,
			Status: corev1.ConditionUnknown}),
		))

	build := &buildv1alpha1.Build{
		ObjectMeta: metav1.ObjectMeta{
			Name:      taskRun.Name,
			Namespace: taskRun.Namespace,
		},
		Spec: *simpleTask.Spec.GetBuildSpec(),
	}

	pod, err := resources.MakePod(build, fakekubeclientset.NewSimpleClientset(&corev1.ServiceAccount{
		ObjectMeta: metav1.ObjectMeta{
			Name:      "default",
			Namespace: taskRun.Namespace,
		},
	}))

	taskRun.Status.PodName = pod.Name

	d := test.Data{
		TaskRuns: []*v1alpha1.TaskRun{taskRun},
		Tasks:    []*v1alpha1.Task{simpleTask},
		Pods:     []*corev1.Pod{pod},
	}

	testAssets := getTaskRunController(d)
	c := testAssets.Controller
	clients := testAssets.Clients

	if err := c.Reconciler.Reconcile(context.Background(), fmt.Sprintf("%s/%s", taskRun.Namespace, taskRun.Name)); err != nil {
		t.Fatalf("Unexpected error when reconciling completed TaskRun : %v", err)
	}
	newTr, err := clients.Pipeline.PipelineV1alpha1().TaskRuns(taskRun.Namespace).Get(taskRun.Name, metav1.GetOptions{})
	if err != nil {
		t.Fatalf("Expected completed TaskRun %s to exist but instead got error when getting it: %v", taskRun.Name, err)
	}

	expectedStatus := &duckv1alpha1.Condition{
		Type:   duckv1alpha1.ConditionSucceeded,
		Status: corev1.ConditionUnknown,
	}

	if d := cmp.Diff(newTr.Status.GetCondition(duckv1alpha1.ConditionSucceeded), expectedStatus, ignoreLastTransitionTime); d != "" {
		t.Fatalf("-want, +got: %v", d)
	}
	if d := len(newTr.Status.RetriesStatus); d != 1 {
		t.Fatalf("Status retries unexpected %v", d)
	}

	if d := cmp.Diff(newTr.Status.RetriesStatus[0].GetCondition(duckv1alpha1.ConditionSucceeded).Status, corev1.ConditionFalse, ignoreLastTransitionTime); d != "" {
		t.Fatalf("-want, +got: %v", d)
	}
	if d := cmp.Diff(newTr.Status.RetriesStatus[0].GetCondition(duckv1alpha1.ConditionSucceeded).Reason, reasonTimedOut, ignoreLastTransitionTime); d != "" {
		t.Fatalf("-want, +got: %v", d)
	}

	if d := cmp.Diff(newTr.Status.RetriesStatus[0].GetCondition(duckv1alpha1.ConditionSucceeded).Message, `TaskRun "test-taskrun-failed-with-retry" failed to finish within "1µs"`, ignoreLastTransitionTime); d != "" {
		t.Fatalf("-want, +got: %v", d)
	}

}

func getVolumes() []corev1.Volume {
	return []corev1.Volume{{
		Name: "tools",
		VolumeSource: corev1.VolumeSource{
			EmptyDir: &corev1.EmptyDirVolumeSource{},
		},
	}, {
		Name: "workspace",
		VolumeSource: corev1.VolumeSource{
			EmptyDir: &corev1.EmptyDirVolumeSource{},
		},
	}, {
		Name: "home",
		VolumeSource: corev1.VolumeSource{
			EmptyDir: &corev1.EmptyDirVolumeSource{},
		},
	},
	}
=======
>>>>>>> fa49fee6
}<|MERGE_RESOLUTION|>--- conflicted
+++ resolved
@@ -1247,7 +1247,6 @@
 	if d := cmp.Diff(newTr.Status.GetCondition(duckv1alpha1.ConditionSucceeded), expectedStatus, ignoreLastTransitionTime); d != "" {
 		t.Fatalf("-want, +got: %v", d)
 	}
-<<<<<<< HEAD
 }
 func TestReconcileOnTimedOutTaskRunWithRetry(t *testing.T) {
 
@@ -1293,7 +1292,7 @@
 	if err := c.Reconciler.Reconcile(context.Background(), fmt.Sprintf("%s/%s", taskRun.Namespace, taskRun.Name)); err != nil {
 		t.Fatalf("Unexpected error when reconciling completed TaskRun : %v", err)
 	}
-	newTr, err := clients.Pipeline.PipelineV1alpha1().TaskRuns(taskRun.Namespace).Get(taskRun.Name, metav1.GetOptions{})
+	newTr, err := clients.Pipeline.TektonV1alpha1().TaskRuns(taskRun.Namespace).Get(taskRun.Name, metav1.GetOptions{})
 	if err != nil {
 		t.Fatalf("Expected completed TaskRun %s to exist but instead got error when getting it: %v", taskRun.Name, err)
 	}
@@ -1304,7 +1303,7 @@
 		t.Fatalf("Unexpected error when reconciling completed TaskRun : %v", err)
 	}
 
-	timeoutTask, err := clients.Pipeline.PipelineV1alpha1().TaskRuns(taskRun.Namespace).Get(newTr.Name, metav1.GetOptions{})
+	timeoutTask, err := clients.Pipeline.TektonV1alpha1().TaskRuns(taskRun.Namespace).Get(newTr.Name, metav1.GetOptions{})
 	if err != nil {
 		t.Fatalf("Expected completed TaskRun %s to exist but instead got error when getting it: %v", taskRun.Name, err)
 	}
@@ -1363,7 +1362,7 @@
 	if err := c.Reconciler.Reconcile(context.Background(), fmt.Sprintf("%s/%s", taskRun.Namespace, taskRun.Name)); err != nil {
 		t.Fatalf("Unexpected error when reconciling completed TaskRun : %v", err)
 	}
-	newTr, err := clients.Pipeline.PipelineV1alpha1().TaskRuns(taskRun.Namespace).Get(taskRun.Name, metav1.GetOptions{})
+	newTr, err := clients.Pipeline.TektonV1alpha1().TaskRuns(taskRun.Namespace).Get(taskRun.Name, metav1.GetOptions{})
 	if err != nil {
 		t.Fatalf("Expected completed TaskRun %s to exist but instead got error when getting it: %v", taskRun.Name, err)
 	}
@@ -1391,26 +1390,4 @@
 		t.Fatalf("-want, +got: %v", d)
 	}
 
-}
-
-func getVolumes() []corev1.Volume {
-	return []corev1.Volume{{
-		Name: "tools",
-		VolumeSource: corev1.VolumeSource{
-			EmptyDir: &corev1.EmptyDirVolumeSource{},
-		},
-	}, {
-		Name: "workspace",
-		VolumeSource: corev1.VolumeSource{
-			EmptyDir: &corev1.EmptyDirVolumeSource{},
-		},
-	}, {
-		Name: "home",
-		VolumeSource: corev1.VolumeSource{
-			EmptyDir: &corev1.EmptyDirVolumeSource{},
-		},
-	},
-	}
-=======
->>>>>>> fa49fee6
 }