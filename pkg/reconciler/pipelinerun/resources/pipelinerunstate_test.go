--- conflicted
+++ resolved
@@ -457,11 +457,7 @@
 	}}
 	for _, tc := range tcs {
 		t.Run(tc.name, func(t *testing.T) {
-<<<<<<< HEAD
-			dag, err := dagFromState(tc.state)
-=======
-			d, err := DagFromState(tc.state)
->>>>>>> cfe2fe04
+			d, err := dagFromState(tc.state)
 			if err != nil {
 				t.Fatalf("Unexpected error while buildig DAG for state %v: %v", tc.state, err)
 			}
