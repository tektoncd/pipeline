/*
Copyright 2019 The Tekton Authors

Licensed under the Apache License, Version 2.0 (the "License");
you may not use this file except in compliance with the License.
You may obtain a copy of the License at

    http://www.apache.org/licenses/LICENSE-2.0

Unless required by applicable law or agreed to in writing, software
distributed under the License is distributed on an "AS IS" BASIS,
WITHOUT WARRANTIES OR CONDITIONS OF ANY KIND, either express or implied.
See the License for the specific language governing permissions and
limitations under the License.
*/

package resources

import (
	"context"
	"errors"
	"fmt"
	"testing"

	"github.com/google/go-cmp/cmp"
	"github.com/google/go-cmp/cmp/cmpopts"
	tbv1alpha1 "github.com/tektoncd/pipeline/internal/builder/v1alpha1"
	tb "github.com/tektoncd/pipeline/internal/builder/v1beta1"
	"github.com/tektoncd/pipeline/pkg/apis/pipeline/v1alpha1"
	"github.com/tektoncd/pipeline/pkg/apis/pipeline/v1beta1"
	resourcev1alpha1 "github.com/tektoncd/pipeline/pkg/apis/resource/v1alpha1"
	"github.com/tektoncd/pipeline/pkg/reconciler/pipeline/dag"
	"github.com/tektoncd/pipeline/pkg/reconciler/taskrun/resources"
	"github.com/tektoncd/pipeline/test/diff"
	"github.com/tektoncd/pipeline/test/names"
	corev1 "k8s.io/api/core/v1"
	kerrors "k8s.io/apimachinery/pkg/api/errors"
	metav1 "k8s.io/apimachinery/pkg/apis/meta/v1"
	"k8s.io/apimachinery/pkg/selection"
	"knative.dev/pkg/apis"
	duckv1beta1 "knative.dev/pkg/apis/duck/v1beta1"
)

var pts = []v1beta1.PipelineTask{{
	Name:    "mytask1",
	TaskRef: &v1beta1.TaskRef{Name: "task"},
}, {
	Name:    "mytask2",
	TaskRef: &v1beta1.TaskRef{Name: "task"},
}, {
	Name:    "mytask3",
	TaskRef: &v1beta1.TaskRef{Name: "clustertask"},
}, {
	Name:    "mytask4",
	TaskRef: &v1beta1.TaskRef{Name: "task"},
	Retries: 1,
}, {
	Name:    "mytask5",
	TaskRef: &v1beta1.TaskRef{Name: "cancelledTask"},
	Retries: 2,
}, {
	Name:    "mytask6",
	TaskRef: &v1beta1.TaskRef{Name: "taskWithConditions"},
	Conditions: []v1beta1.PipelineTaskCondition{{
		ConditionRef: "always-true",
	}},
}, {
	Name:     "mytask7",
	TaskRef:  &v1beta1.TaskRef{Name: "taskWithOneParent"},
	RunAfter: []string{"mytask6"},
}, {
	Name:     "mytask8",
	TaskRef:  &v1beta1.TaskRef{Name: "taskWithTwoParents"},
	RunAfter: []string{"mytask1", "mytask6"},
}, {
	Name:     "mytask9",
	TaskRef:  &v1beta1.TaskRef{Name: "taskHasParentWithRunAfter"},
	RunAfter: []string{"mytask8"},
}, {
	Name:    "mytask10",
	TaskRef: &v1beta1.TaskRef{Name: "taskWithWhenExpressions"},
	WhenExpressions: []v1beta1.WhenExpression{{
		Input:    "foo",
		Operator: selection.In,
		Values:   []string{"foo", "bar"},
	}},
}, {
	Name:    "mytask11",
	TaskRef: &v1beta1.TaskRef{Name: "taskWithWhenExpressions"},
	WhenExpressions: []v1beta1.WhenExpression{{
		Input:    "foo",
		Operator: selection.NotIn,
		Values:   []string{"foo", "bar"},
	}},
}, {
	Name:    "mytask12",
	TaskRef: &v1beta1.TaskRef{Name: "taskWithWhenExpressions"},
	WhenExpressions: []v1beta1.WhenExpression{{
		Input:    "foo",
		Operator: selection.In,
		Values:   []string{"foo", "bar"},
	}},
	RunAfter: []string{"mytask1"},
}}

var p = &v1beta1.Pipeline{
	ObjectMeta: metav1.ObjectMeta{
		Namespace: "namespace",
		Name:      "pipeline",
	},
	Spec: v1beta1.PipelineSpec{
		Tasks: pts,
	},
}

var task = &v1beta1.Task{
	ObjectMeta: metav1.ObjectMeta{
		Name: "task",
	},
	Spec: v1beta1.TaskSpec{
		Steps: []v1beta1.Step{{Container: corev1.Container{
			Name: "step1",
		}}},
	},
}

var clustertask = &v1beta1.ClusterTask{
	ObjectMeta: metav1.ObjectMeta{
		Name: "clustertask",
	},
	Spec: v1beta1.TaskSpec{
		Steps: []v1beta1.Step{{Container: corev1.Container{
			Name: "step1",
		}}},
	},
}

var trs = []v1beta1.TaskRun{{
	ObjectMeta: metav1.ObjectMeta{
		Namespace: "namespace",
		Name:      "pipelinerun-mytask1",
	},
	Spec: v1beta1.TaskRunSpec{},
}, {
	ObjectMeta: metav1.ObjectMeta{
		Namespace: "namespace",
		Name:      "pipelinerun-mytask2",
	},
	Spec: v1beta1.TaskRunSpec{},
}}

var condition = v1alpha1.Condition{
	ObjectMeta: metav1.ObjectMeta{
		Name: "always-true",
	},
	Spec: v1alpha1.ConditionSpec{
		Check: v1beta1.Step{},
	},
}

var conditionChecks = []v1beta1.TaskRun{{
	ObjectMeta: metav1.ObjectMeta{
		Namespace: "namespace",
		Name:      "always-true",
	},
	Spec: v1beta1.TaskRunSpec{},
}}

func makeStarted(tr v1beta1.TaskRun) *v1beta1.TaskRun {
	newTr := newTaskRun(tr)
	newTr.Status.Conditions[0].Status = corev1.ConditionUnknown
	return newTr
}

func makeSucceeded(tr v1beta1.TaskRun) *v1beta1.TaskRun {
	newTr := newTaskRun(tr)
	newTr.Status.Conditions[0].Status = corev1.ConditionTrue
	return newTr
}

func makeFailed(tr v1beta1.TaskRun) *v1beta1.TaskRun {
	newTr := newTaskRun(tr)
	newTr.Status.Conditions[0].Status = corev1.ConditionFalse
	return newTr
}

func withCancelled(tr *v1beta1.TaskRun) *v1beta1.TaskRun {
	tr.Status.Conditions[0].Reason = v1beta1.TaskRunSpecStatusCancelled
	return tr
}

func withCancelledBySpec(tr *v1beta1.TaskRun) *v1beta1.TaskRun {
	tr.Spec.Status = v1beta1.TaskRunSpecStatusCancelled
	return tr
}

func makeRetried(tr v1beta1.TaskRun) (newTr *v1beta1.TaskRun) {
	newTr = newTaskRun(tr)
	newTr.Status.RetriesStatus = []v1beta1.TaskRunStatus{{
		Status: duckv1beta1.Status{
			Conditions: []apis.Condition{{
				Type:   apis.ConditionSucceeded,
				Status: corev1.ConditionFalse,
			}},
		},
	}}
	return
}
func withRetries(tr *v1beta1.TaskRun) *v1beta1.TaskRun {
	tr.Status.RetriesStatus = []v1beta1.TaskRunStatus{{
		Status: duckv1beta1.Status{
			Conditions: []apis.Condition{{
				Type:   apis.ConditionSucceeded,
				Status: corev1.ConditionFalse,
			}},
		},
	}}
	return tr
}

func newTaskRun(tr v1beta1.TaskRun) *v1beta1.TaskRun {
	return &v1beta1.TaskRun{
		ObjectMeta: metav1.ObjectMeta{
			Namespace: tr.Namespace,
			Name:      tr.Name,
		},
		Spec: tr.Spec,
		Status: v1beta1.TaskRunStatus{
			Status: duckv1beta1.Status{
				Conditions: []apis.Condition{{Type: apis.ConditionSucceeded}},
			},
		},
	}
}

var noneStartedState = PipelineRunState{{
	PipelineTask: &pts[0],
	TaskRunName:  "pipelinerun-mytask1",
	TaskRun:      nil,
	ResolvedTaskResources: &resources.ResolvedTaskResources{
		TaskSpec: &task.Spec,
	},
}, {
	PipelineTask: &pts[1],
	TaskRunName:  "pipelinerun-mytask2",
	TaskRun:      nil,
	ResolvedTaskResources: &resources.ResolvedTaskResources{
		TaskSpec: &task.Spec,
	},
}}
var oneStartedState = PipelineRunState{{
	PipelineTask: &pts[0],
	TaskRunName:  "pipelinerun-mytask1",
	TaskRun:      makeStarted(trs[0]),
	ResolvedTaskResources: &resources.ResolvedTaskResources{
		TaskSpec: &task.Spec,
	},
}, {
	PipelineTask: &pts[1],
	TaskRunName:  "pipelinerun-mytask2",
	TaskRun:      nil,
	ResolvedTaskResources: &resources.ResolvedTaskResources{
		TaskSpec: &task.Spec,
	},
}}
var oneFinishedState = PipelineRunState{{
	PipelineTask: &pts[0],
	TaskRunName:  "pipelinerun-mytask1",
	TaskRun:      makeSucceeded(trs[0]),
	ResolvedTaskResources: &resources.ResolvedTaskResources{
		TaskSpec: &task.Spec,
	},
}, {
	PipelineTask: &pts[1],
	TaskRunName:  "pipelinerun-mytask2",
	TaskRun:      nil,
	ResolvedTaskResources: &resources.ResolvedTaskResources{
		TaskSpec: &task.Spec,
	},
}}
var oneFailedState = PipelineRunState{{
	PipelineTask: &pts[0],
	TaskRunName:  "pipelinerun-mytask1",
	TaskRun:      makeFailed(trs[0]),
	ResolvedTaskResources: &resources.ResolvedTaskResources{
		TaskSpec: &task.Spec,
	},
}, {
	PipelineTask: &pts[1],
	TaskRunName:  "pipelinerun-mytask2",
	TaskRun:      nil,
	ResolvedTaskResources: &resources.ResolvedTaskResources{
		TaskSpec: &task.Spec,
	},
}}
var allFinishedState = PipelineRunState{{
	PipelineTask: &pts[0],
	TaskRunName:  "pipelinerun-mytask1",
	TaskRun:      makeSucceeded(trs[0]),
	ResolvedTaskResources: &resources.ResolvedTaskResources{
		TaskSpec: &task.Spec,
	},
}, {
	PipelineTask: &pts[1],
	TaskRunName:  "pipelinerun-mytask2",
	TaskRun:      makeSucceeded(trs[0]),
	ResolvedTaskResources: &resources.ResolvedTaskResources{
		TaskSpec: &task.Spec,
	},
}}

var successTaskConditionCheckState = TaskConditionCheckState{{
	ConditionCheckName: "myconditionCheck",
	Condition:          &condition,
	ConditionCheck:     v1beta1.NewConditionCheck(makeSucceeded(conditionChecks[0])),
}}

var failedTaskConditionCheckState = TaskConditionCheckState{{
	ConditionCheckName: "myconditionCheck",
	Condition:          &condition,
	ConditionCheck:     v1beta1.NewConditionCheck(makeFailed(conditionChecks[0])),
}}

var conditionCheckSuccessNoTaskStartedState = PipelineRunState{{
	PipelineTask: &pts[5],
	TaskRunName:  "pipelinerun-conditionaltask",
	TaskRun:      nil,
	ResolvedTaskResources: &resources.ResolvedTaskResources{
		TaskSpec: &task.Spec,
	},
	ResolvedConditionChecks: successTaskConditionCheckState,
}}

var conditionCheckStartedState = PipelineRunState{{
	PipelineTask: &pts[5],
	TaskRunName:  "pipelinerun-conditionaltask",
	TaskRun:      nil,
	ResolvedTaskResources: &resources.ResolvedTaskResources{
		TaskSpec: &task.Spec,
	},
	ResolvedConditionChecks: TaskConditionCheckState{{
		ConditionCheckName: "myconditionCheck",
		Condition:          &condition,
		ConditionCheck:     v1beta1.NewConditionCheck(makeStarted(conditionChecks[0])),
	}},
}}

var conditionCheckFailedWithNoOtherTasksState = PipelineRunState{{
	PipelineTask: &pts[5],
	TaskRunName:  "pipelinerun-conditionaltask",
	TaskRun:      nil,
	ResolvedTaskResources: &resources.ResolvedTaskResources{
		TaskSpec: &task.Spec,
	},
	ResolvedConditionChecks: failedTaskConditionCheckState,
}}

var conditionCheckFailedWithOthersPassedState = PipelineRunState{{
	PipelineTask: &pts[5],
	TaskRunName:  "pipelinerun-conditionaltask",
	TaskRun:      nil,
	ResolvedTaskResources: &resources.ResolvedTaskResources{
		TaskSpec: &task.Spec,
	},
	ResolvedConditionChecks: failedTaskConditionCheckState,
},
	{
		PipelineTask: &pts[0],
		TaskRunName:  "pipelinerun-mytask1",
		TaskRun:      makeSucceeded(trs[0]),
		ResolvedTaskResources: &resources.ResolvedTaskResources{
			TaskSpec: &task.Spec,
		},
	},
}

var conditionCheckFailedWithOthersFailedState = PipelineRunState{{
	PipelineTask: &pts[5],
	TaskRunName:  "pipelinerun-conditionaltask",
	TaskRun:      nil,
	ResolvedTaskResources: &resources.ResolvedTaskResources{
		TaskSpec: &task.Spec,
	},
	ResolvedConditionChecks: failedTaskConditionCheckState,
},
	{
		PipelineTask: &pts[0],
		TaskRunName:  "pipelinerun-mytask1",
		TaskRun:      makeFailed(trs[0]),
		ResolvedTaskResources: &resources.ResolvedTaskResources{
			TaskSpec: &task.Spec,
		},
	},
}

// skipped == condition check failure
// task -> parent.cc skipped
var taskWithParentSkippedState = PipelineRunState{{
	TaskRunName:             "taskrunName",
	PipelineTask:            &pts[5],
	ResolvedConditionChecks: failedTaskConditionCheckState,
}, {
	TaskRunName:  "childtaskrun",
	PipelineTask: &pts[6],
}}

// task -> 2 parents -> one of which is skipped
var taskWithMultipleParentsSkippedState = PipelineRunState{{
	TaskRunName:  "task0taskrun",
	PipelineTask: &pts[0],
	TaskRun:      makeSucceeded(trs[0]), // This parent is successful
}, {
	TaskRunName:             "taskrunName",
	PipelineTask:            &pts[5],
	ResolvedConditionChecks: failedTaskConditionCheckState, // This one was skipped
}, {
	TaskRunName:  "childtaskrun",
	PipelineTask: &pts[7], // This should also be skipped.
}}

// task -> parent -> grandparent is a skipped task
var taskWithGrandParentSkippedState = PipelineRunState{{
	TaskRunName:  "task0taskrun",
	PipelineTask: &pts[0],
	TaskRun:      makeSucceeded(trs[0]), // Passed
}, {
	TaskRunName:             "skippedTaskRun",
	PipelineTask:            &pts[5],
	ResolvedConditionChecks: failedTaskConditionCheckState, // Skipped
}, {
	TaskRunName:  "anothertaskrun",
	PipelineTask: &pts[7], // Should be skipped
}, {
	TaskRunName:  "taskrun",
	PipelineTask: &pts[8], // Should also be skipped
}}

var taskWithGrandParentsOneFailedState = PipelineRunState{{
	TaskRunName:  "task0taskrun",
	PipelineTask: &pts[0],
	TaskRun:      makeSucceeded(trs[0]), // Passed
}, {
	TaskRunName:             "skippedTaskRun",
	PipelineTask:            &pts[5],
	TaskRun:                 makeFailed(trs[0]), // Failed; so pipeline should fail
	ResolvedConditionChecks: successTaskConditionCheckState,
}, {
	TaskRunName:  "anothertaskrun",
	PipelineTask: &pts[7],
}, {
	TaskRunName:  "taskrun",
	PipelineTask: &pts[8],
}}

var taskWithGrandParentsOneNotRunState = PipelineRunState{{
	TaskRunName:  "task0taskrun",
	PipelineTask: &pts[0],
	TaskRun:      makeSucceeded(trs[0]), // Passed
}, {
	TaskRunName:  "skippedTaskRun",
	PipelineTask: &pts[5],
	// No TaskRun so task has not been run, and pipeline should be running
	ResolvedConditionChecks: successTaskConditionCheckState,
}, {
	TaskRunName:  "anothertaskrun",
	PipelineTask: &pts[7],
}, {
	TaskRunName:  "taskrun",
	PipelineTask: &pts[8],
}}

var taskCancelled = PipelineRunState{{
	PipelineTask: &pts[4],
	TaskRunName:  "pipelinerun-mytask1",
	TaskRun:      withCancelled(makeRetried(trs[0])),
	ResolvedTaskResources: &resources.ResolvedTaskResources{
		TaskSpec: &task.Spec,
	},
}}

var taskWithOptionalResourcesDeprecated = &v1beta1.Task{
	ObjectMeta: metav1.ObjectMeta{
		Name: "task",
	},
	Spec: v1beta1.TaskSpec{
		Steps: []v1beta1.Step{{Container: corev1.Container{
			Name: "step1",
		}}},
		Resources: &v1beta1.TaskResources{
			Inputs: []v1beta1.TaskResource{{ResourceDeclaration: v1beta1.ResourceDeclaration{
				Name:     "optional-input",
				Type:     "git",
				Optional: true,
			}}, {ResourceDeclaration: v1beta1.ResourceDeclaration{
				Name:     "required-input",
				Type:     "git",
				Optional: false,
			}}},
			Outputs: []v1beta1.TaskResource{{ResourceDeclaration: v1beta1.ResourceDeclaration{
				Name:     "optional-output",
				Type:     "git",
				Optional: true,
			}}, {ResourceDeclaration: v1beta1.ResourceDeclaration{
				Name:     "required-output",
				Type:     "git",
				Optional: false,
			}}},
		},
	},
}
var taskWithOptionalResources = &v1beta1.Task{
	ObjectMeta: metav1.ObjectMeta{
		Name: "task",
	},
	Spec: v1beta1.TaskSpec{
		Steps: []v1beta1.Step{{Container: corev1.Container{
			Name: "step1",
		}}},
		Resources: &v1beta1.TaskResources{
			Inputs: []v1beta1.TaskResource{{ResourceDeclaration: v1beta1.ResourceDeclaration{
				Name:     "optional-input",
				Type:     "git",
				Optional: true,
			}}, {ResourceDeclaration: v1beta1.ResourceDeclaration{
				Name:     "required-input",
				Type:     "git",
				Optional: false,
			}}},
			Outputs: []v1beta1.TaskResource{{ResourceDeclaration: v1beta1.ResourceDeclaration{
				Name:     "optional-output",
				Type:     "git",
				Optional: true,
			}}, {ResourceDeclaration: v1beta1.ResourceDeclaration{
				Name:     "required-output",
				Type:     "git",
				Optional: false,
			}}},
		},
	},
}

func dagFromState(state PipelineRunState) (*dag.Graph, error) {
	pts := []v1beta1.PipelineTask{}
	for _, rprt := range state {
		pts = append(pts, *rprt.PipelineTask)
	}
	return dag.Build(v1beta1.PipelineTaskList(pts))
}

func TestIsSkipped(t *testing.T) {

	tcs := []struct {
		name     string
		taskName string
		state    PipelineRunState
		expected bool
	}{{
		name:     "tasks-condition-passed",
		taskName: "mytask1",
		state: PipelineRunState{{
			PipelineTask: &pts[0],
			TaskRunName:  "pipelinerun-conditionaltask",
			TaskRun:      nil,
			ResolvedTaskResources: &resources.ResolvedTaskResources{
				TaskSpec: &task.Spec,
			},
			ResolvedConditionChecks: successTaskConditionCheckState,
		}},
		expected: false,
	}, {
		name:     "tasks-condition-failed",
		taskName: "mytask1",
		state: PipelineRunState{{
			PipelineTask: &pts[0],
			TaskRunName:  "pipelinerun-conditionaltask",
			TaskRun:      nil,
			ResolvedTaskResources: &resources.ResolvedTaskResources{
				TaskSpec: &task.Spec,
			},
			ResolvedConditionChecks: failedTaskConditionCheckState,
		}},
		expected: true,
	}, {
		name:     "tasks-multiple-conditions-passed-failed",
		taskName: "mytask1",
		state: PipelineRunState{{
			PipelineTask: &pts[0],
			TaskRunName:  "pipelinerun-conditionaltask",
			TaskRun:      nil,
			ResolvedTaskResources: &resources.ResolvedTaskResources{
				TaskSpec: &task.Spec,
			},
			ResolvedConditionChecks: TaskConditionCheckState{{
				ConditionCheckName: "myconditionCheck",
				Condition:          &condition,
				ConditionCheck:     v1beta1.NewConditionCheck(makeFailed(conditionChecks[0])),
			}, {
				ConditionCheckName: "myconditionCheck",
				Condition:          &condition,
				ConditionCheck:     v1beta1.NewConditionCheck(makeSucceeded(conditionChecks[0])),
			}},
		}},
		expected: true,
	}, {
		name:     "tasks-condition-running",
		taskName: "mytask6",
		state:    conditionCheckStartedState,
		expected: false,
	}, {
		name:     "tasks-parent-condition-passed",
		taskName: "mytask7",
		state: PipelineRunState{{
			PipelineTask: &pts[5],
			TaskRunName:  "pipelinerun-conditionaltask",
			TaskRun:      nil,
			ResolvedTaskResources: &resources.ResolvedTaskResources{
				TaskSpec: &task.Spec,
			},
			ResolvedConditionChecks: successTaskConditionCheckState,
		}, {
			PipelineTask: &pts[6],
		}},
		expected: false,
	}, {
		name:     "tasks-parent-condition-failed",
		taskName: "mytask7",
		state: PipelineRunState{{
			PipelineTask: &pts[5],
			TaskRunName:  "pipelinerun-conditionaltask",
			TaskRun:      nil,
			ResolvedTaskResources: &resources.ResolvedTaskResources{
				TaskSpec: &task.Spec,
			},
			ResolvedConditionChecks: failedTaskConditionCheckState,
		}, {
			PipelineTask: &pts[6],
		}},
		expected: true,
	}, {
		name:     "tasks-parent-condition-running",
		taskName: "mytask7",
		state: PipelineRunState{{
			PipelineTask: &pts[5],
			TaskRunName:  "pipelinerun-conditionaltask",
			TaskRun:      nil,
			ResolvedTaskResources: &resources.ResolvedTaskResources{
				TaskSpec: &task.Spec,
			},
			ResolvedConditionChecks: TaskConditionCheckState{{
				ConditionCheckName: "myconditionCheck",
				Condition:          &condition,
				ConditionCheck:     v1beta1.NewConditionCheck(makeStarted(conditionChecks[0])),
			}},
		}, {
			PipelineTask: &pts[6],
		}},
		expected: false,
	}, {
		name:     "tasks-failed",
		taskName: "mytask1",
		state:    oneFailedState,
		expected: false,
	}, {
		name:     "tasks-passed",
		taskName: "mytask1",
		state:    oneFinishedState,
		expected: false,
	}, {
		name:     "tasks-cancelled",
		taskName: "mytask5",
		state:    taskCancelled,
		expected: false,
	}, {
		name:     "tasks-parent-failed",
		taskName: "mytask7",
		state: PipelineRunState{{
			PipelineTask: &pts[5],
			TaskRunName:  "pipelinerun-mytask1",
			TaskRun:      makeFailed(trs[0]),
			ResolvedTaskResources: &resources.ResolvedTaskResources{
				TaskSpec: &task.Spec,
			},
		}, {
			PipelineTask: &pts[6], // mytask7 runAfter mytask6
			TaskRunName:  "pipelinerun-mytask2",
			TaskRun:      nil,
			ResolvedTaskResources: &resources.ResolvedTaskResources{
				TaskSpec: &task.Spec,
			},
		}},
		expected: true,
	}, {
		name:     "tasks-parent-cancelled",
		taskName: "mytask7",
		state: PipelineRunState{{
			PipelineTask: &pts[5],
			TaskRunName:  "pipelinerun-mytask1",
			TaskRun:      withCancelled(makeFailed(trs[0])),
			ResolvedTaskResources: &resources.ResolvedTaskResources{
				TaskSpec: &task.Spec,
			},
		}, {
			PipelineTask: &pts[6], // mytask7 runAfter mytask6
			TaskRunName:  "pipelinerun-mytask2",
			TaskRun:      nil,
			ResolvedTaskResources: &resources.ResolvedTaskResources{
				TaskSpec: &task.Spec,
			},
		}},
		expected: true,
	}, {
		name:     "tasks-grandparent-failed",
		taskName: "mytask10",
		state: PipelineRunState{{
			PipelineTask: &pts[5],
			TaskRunName:  "pipelinerun-mytask1",
			TaskRun:      makeFailed(trs[0]),
			ResolvedTaskResources: &resources.ResolvedTaskResources{
				TaskSpec: &task.Spec,
			},
		}, {
			PipelineTask: &pts[6], // mytask7 runAfter mytask6
			TaskRunName:  "pipelinerun-mytask2",
			TaskRun:      nil,
			ResolvedTaskResources: &resources.ResolvedTaskResources{
				TaskSpec: &task.Spec,
			},
		}, {
			PipelineTask: &v1beta1.PipelineTask{
				Name:     "mytask10",
				TaskRef:  &v1beta1.TaskRef{Name: "task"},
				RunAfter: []string{"mytask7"},
			}, // mytask10 runAfter mytask7 runAfter mytask6
			TaskRunName: "pipelinerun-mytask3",
			TaskRun:     nil,
			ResolvedTaskResources: &resources.ResolvedTaskResources{
				TaskSpec: &task.Spec,
			},
		}},
		expected: true,
	}, {
		name:     "tasks-parents-failed-passed",
		taskName: "mytask8",
		state: PipelineRunState{{
			PipelineTask: &pts[5],
			TaskRunName:  "pipelinerun-mytask1",
			TaskRun:      makeSucceeded(trs[0]),
			ResolvedTaskResources: &resources.ResolvedTaskResources{
				TaskSpec: &task.Spec,
			},
		}, {
			PipelineTask: &pts[0],
			TaskRunName:  "pipelinerun-mytask2",
			TaskRun:      makeFailed(trs[0]),
			ResolvedTaskResources: &resources.ResolvedTaskResources{
				TaskSpec: &task.Spec,
			},
		}, {
			PipelineTask: &pts[7], // mytask8 runAfter mytask1, mytask6
			TaskRunName:  "pipelinerun-mytask3",
			TaskRun:      nil,
			ResolvedTaskResources: &resources.ResolvedTaskResources{
				TaskSpec: &task.Spec,
			},
		}},
		expected: true,
	}, {
		name:     "task-failed-pipeline-stopping",
		taskName: "mytask7",
		state: PipelineRunState{{
			PipelineTask: &pts[0],
			TaskRunName:  "pipelinerun-mytask1",
			TaskRun:      makeFailed(trs[0]),
			ResolvedTaskResources: &resources.ResolvedTaskResources{
				TaskSpec: &task.Spec,
			},
		}, {
			PipelineTask: &pts[5],
			TaskRunName:  "pipelinerun-mytask2",
			TaskRun:      makeStarted(trs[1]),
			ResolvedTaskResources: &resources.ResolvedTaskResources{
				TaskSpec: &task.Spec,
			},
		}, {
			PipelineTask: &pts[6], // mytask7 runAfter mytask6
			TaskRunName:  "pipelinerun-mytask3",
			TaskRun:      nil,
			ResolvedTaskResources: &resources.ResolvedTaskResources{
				TaskSpec: &task.Spec,
			},
		}},
		expected: true,
	}, {
		name:     "tasks-when-expressions-passed",
		taskName: "mytask10",
		state: PipelineRunState{{
			PipelineTask: &pts[9],
			TaskRunName:  "pipelinerun-guardedtask",
			TaskRun:      nil,
			ResolvedTaskResources: &resources.ResolvedTaskResources{
				TaskSpec: &task.Spec,
			},
		}},
		expected: false,
	}, {
		name:     "tasks-when-expression-failed",
		taskName: "mytask11",
		state: PipelineRunState{{
			PipelineTask: &pts[10],
			TaskRunName:  "pipelinerun-guardedtask",
			TaskRun:      nil,
			ResolvedTaskResources: &resources.ResolvedTaskResources{
				TaskSpec: &task.Spec,
			},
		}},
		expected: true,
	}, {
		name:     "when-expression-task-but-without-parent-done",
		taskName: "mytask12",
		state: PipelineRunState{{
			PipelineTask: &pts[0],
			TaskRun:      nil,
			ResolvedTaskResources: &resources.ResolvedTaskResources{
				TaskSpec: &task.Spec,
			},
		}, {
			PipelineTask: &pts[11],
			TaskRun:      nil,
			ResolvedTaskResources: &resources.ResolvedTaskResources{
				TaskSpec: &task.Spec,
			},
		}},
		expected: false,
	}}

	for _, tc := range tcs {
		t.Run(tc.name, func(t *testing.T) {
<<<<<<< HEAD
			dag, err := dagFromState(tc.state)
=======
			d, err := DagFromState(tc.state)
>>>>>>> cfe2fe04
			if err != nil {
				t.Fatalf("Could not get a dag from the TC state %#v: %v", tc.state, err)
			}
			stateMap := tc.state.ToMap()
			rprt := stateMap[tc.taskName]
			if rprt == nil {
				t.Fatalf("Could not get task %s from the state: %v", tc.taskName, tc.state)
			}
			facts := PipelineRunFacts{
				State:           tc.state,
				TasksGraph:      d,
				FinalTasksGraph: &dag.Graph{},
			}
			isSkipped := rprt.Skip(&facts)
			if d := cmp.Diff(isSkipped, tc.expected); d != "" {
				t.Errorf("Didn't get expected isSkipped %s", diff.PrintWantGot(d))
			}
		})
	}
}

func getExpectedMessage(status corev1.ConditionStatus, successful, incomplete, skipped, failed, cancelled int) string {
	if status == corev1.ConditionFalse || status == corev1.ConditionTrue {
		return fmt.Sprintf("Tasks Completed: %d (Failed: %d, Cancelled %d), Skipped: %d",
			successful+failed+cancelled, failed, cancelled, skipped)
	}
	return fmt.Sprintf("Tasks Completed: %d (Failed: %d, Cancelled %d), Incomplete: %d, Skipped: %d",
		successful+failed+cancelled, failed, cancelled, incomplete, skipped)
}

func TestGetResourcesFromBindings(t *testing.T) {
	pr := tb.PipelineRun("pipelinerun", tb.PipelineRunSpec("pipeline",
		tb.PipelineRunResourceBinding("git-resource", tb.PipelineResourceBindingRef("sweet-resource")),
		tb.PipelineRunResourceBinding("image-resource", tb.PipelineResourceBindingResourceSpec(
			&resourcev1alpha1.PipelineResourceSpec{
				Type: resourcev1alpha1.PipelineResourceTypeImage,
				Params: []v1beta1.ResourceParam{{
					Name:  "url",
					Value: "gcr.io/sven",
				}},
			}),
		),
	))
	r := tb.PipelineResource("sweet-resource")
	getResource := func(name string) (*resourcev1alpha1.PipelineResource, error) {
		if name != "sweet-resource" {
			return nil, fmt.Errorf("request for unexpected resource %s", name)
		}
		return r, nil
	}
	m, err := GetResourcesFromBindings(pr, getResource)
	if err != nil {
		t.Fatalf("didn't expect error getting resources from bindings but got: %v", err)
	}

	r1, ok := m["git-resource"]
	if !ok {
		t.Errorf("Missing expected resource git-resource: %v", m)
	} else if d := cmp.Diff(r, r1); d != "" {
		t.Errorf("Expected resources didn't match actual %s", diff.PrintWantGot(d))
	}

	r2, ok := m["image-resource"]
	if !ok {
		t.Errorf("Missing expected resource image-resource: %v", m)
	} else if r2.Spec.Type != resourcev1alpha1.PipelineResourceTypeImage ||
		len(r2.Spec.Params) != 1 ||
		r2.Spec.Params[0].Name != "url" ||
		r2.Spec.Params[0].Value != "gcr.io/sven" {
		t.Errorf("Did not get expected image resource, got %v", r2.Spec)
	}
}

func TestGetResourcesFromBindings_Missing(t *testing.T) {
	//p := tb.Pipeline("pipelines", "namespace", tb.PipelineSpec(
	//	tb.PipelineDeclaredResource("git-resource", "git"),
	//	tb.PipelineDeclaredResource("image-resource", "image"),
	//))
	pr := tb.PipelineRun("pipelinerun", tb.PipelineRunSpec("pipeline",
		tb.PipelineRunResourceBinding("git-resource", tb.PipelineResourceBindingRef("sweet-resource")),
	))
	getResource := func(name string) (*resourcev1alpha1.PipelineResource, error) {
		return nil, fmt.Errorf("request for unexpected resource %s", name)
	}
	_, err := GetResourcesFromBindings(pr, getResource)
	if err == nil {
		t.Fatalf("Expected error indicating `image-resource` was missing but got no error")
	}
}

func TestGetResourcesFromBindings_ErrorGettingResource(t *testing.T) {
	pr := tb.PipelineRun("pipelinerun", tb.PipelineRunSpec("pipeline",
		tb.PipelineRunResourceBinding("git-resource", tb.PipelineResourceBindingRef("sweet-resource")),
	))
	getResource := func(name string) (*resourcev1alpha1.PipelineResource, error) {
		return nil, fmt.Errorf("iT HAS ALL GONE WRONG")
	}
	_, err := GetResourcesFromBindings(pr, getResource)
	if err == nil {
		t.Fatalf("Expected error indicating resource couldnt be retrieved but got no error")
	}
}

func TestResolvePipelineRun(t *testing.T) {
	names.TestingSeed()

	p := tb.Pipeline("pipelines", tb.PipelineSpec(
		tb.PipelineDeclaredResource("git-resource", "git"),
		tb.PipelineTask("mytask1", "task",
			tb.PipelineTaskInputResource("input1", "git-resource"),
		),
		tb.PipelineTask("mytask2", "task",
			tb.PipelineTaskOutputResource("output1", "git-resource"),
		),
		tb.PipelineTask("mytask3", "task",
			tb.PipelineTaskOutputResource("output1", "git-resource"),
		),
		tb.PipelineTask("mytask4", "",
			tb.PipelineTaskSpec(&v1beta1.TaskSpec{
				Steps: []v1beta1.Step{{Container: corev1.Container{
					Name: "step1",
				}}},
			})),
	))

	r := &resourcev1alpha1.PipelineResource{
		ObjectMeta: metav1.ObjectMeta{
			Name: "someresource",
		},
		Spec: resourcev1alpha1.PipelineResourceSpec{
			Type: resourcev1alpha1.PipelineResourceTypeGit,
		},
	}
	providedResources := map[string]*resourcev1alpha1.PipelineResource{"git-resource": r}
	pr := v1beta1.PipelineRun{
		ObjectMeta: metav1.ObjectMeta{
			Name: "pipelinerun",
		},
	}
	// The Task "task" doesn't actually take any inputs or outputs, but validating
	// that is not done as part of Run resolution
	getTask := func(name string) (v1beta1.TaskInterface, error) { return task, nil }
	getTaskRun := func(name string) (*v1beta1.TaskRun, error) { return nil, nil }
	getClusterTask := func(name string) (v1beta1.TaskInterface, error) { return nil, nil }
	getCondition := func(name string) (*v1alpha1.Condition, error) { return nil, nil }

	pipelineState, err := ResolvePipelineRun(context.Background(), pr, getTask, getTaskRun, getClusterTask, getCondition, p.Spec.Tasks, providedResources)
	if err != nil {
		t.Fatalf("Error getting tasks for fake pipeline %s: %s", p.ObjectMeta.Name, err)
	}
	expectedState := PipelineRunState{{
		PipelineTask: &p.Spec.Tasks[0],
		TaskRunName:  "pipelinerun-mytask1-9l9zj",
		TaskRun:      nil,
		ResolvedTaskResources: &resources.ResolvedTaskResources{
			TaskName: task.Name,
			TaskSpec: &task.Spec,
			Inputs: map[string]*resourcev1alpha1.PipelineResource{
				"input1": r,
			},
			Outputs: map[string]*resourcev1alpha1.PipelineResource{},
		},
	}, {
		PipelineTask: &p.Spec.Tasks[1],
		TaskRunName:  "pipelinerun-mytask2-mz4c7",
		TaskRun:      nil,
		ResolvedTaskResources: &resources.ResolvedTaskResources{
			TaskName: task.Name,
			TaskSpec: &task.Spec,
			Inputs:   map[string]*resourcev1alpha1.PipelineResource{},
			Outputs: map[string]*resourcev1alpha1.PipelineResource{
				"output1": r,
			},
		},
	}, {
		PipelineTask: &p.Spec.Tasks[2],
		TaskRunName:  "pipelinerun-mytask3-mssqb",
		TaskRun:      nil,
		ResolvedTaskResources: &resources.ResolvedTaskResources{
			TaskName: task.Name,
			TaskSpec: &task.Spec,
			Inputs:   map[string]*resourcev1alpha1.PipelineResource{},
			Outputs: map[string]*resourcev1alpha1.PipelineResource{
				"output1": r,
			},
		},
	}, {
		PipelineTask: &p.Spec.Tasks[3],
		TaskRunName:  "pipelinerun-mytask4-78c5n",
		TaskRun:      nil,
		ResolvedTaskResources: &resources.ResolvedTaskResources{
			TaskName: "",
			TaskSpec: &task.Spec,
			Inputs:   map[string]*resourcev1alpha1.PipelineResource{},
			Outputs:  map[string]*resourcev1alpha1.PipelineResource{},
		},
	}}

	if d := cmp.Diff(expectedState, pipelineState, cmpopts.IgnoreUnexported(v1beta1.TaskRunSpec{})); d != "" {
		t.Errorf("Expected to get current pipeline state %v, but actual differed %s", expectedState, diff.PrintWantGot(d))
	}
}

func TestResolvePipelineRun_PipelineTaskHasNoResources(t *testing.T) {
	pts := []v1beta1.PipelineTask{{
		Name:    "mytask1",
		TaskRef: &v1beta1.TaskRef{Name: "task"},
	}, {
		Name:    "mytask2",
		TaskRef: &v1beta1.TaskRef{Name: "task"},
	}, {
		Name:    "mytask3",
		TaskRef: &v1beta1.TaskRef{Name: "task"},
	}}
	providedResources := map[string]*resourcev1alpha1.PipelineResource{}

	getTask := func(name string) (v1beta1.TaskInterface, error) { return task, nil }
	getTaskRun := func(name string) (*v1beta1.TaskRun, error) { return &trs[0], nil }
	getClusterTask := func(name string) (v1beta1.TaskInterface, error) { return clustertask, nil }
	getCondition := func(name string) (*v1alpha1.Condition, error) { return nil, nil }
	pr := v1beta1.PipelineRun{
		ObjectMeta: metav1.ObjectMeta{
			Name: "pipelinerun",
		},
	}
	pipelineState, err := ResolvePipelineRun(context.Background(), pr, getTask, getTaskRun, getClusterTask, getCondition, pts, providedResources)
	if err != nil {
		t.Fatalf("Did not expect error when resolving PipelineRun without Resources: %v", err)
	}
	if len(pipelineState) != 3 {
		t.Fatalf("Expected only 2 resolved PipelineTasks but got %d", len(pipelineState))
	}
	expectedTaskResources := &resources.ResolvedTaskResources{
		TaskName: task.Name,
		TaskSpec: &task.Spec,
		Inputs:   map[string]*resourcev1alpha1.PipelineResource{},
		Outputs:  map[string]*resourcev1alpha1.PipelineResource{},
	}
	if d := cmp.Diff(pipelineState[0].ResolvedTaskResources, expectedTaskResources, cmpopts.IgnoreUnexported(v1beta1.TaskRunSpec{})); d != "" {
		t.Fatalf("Expected resources where only Tasks were resolved but but actual differed %s", diff.PrintWantGot(d))
	}
	if d := cmp.Diff(pipelineState[1].ResolvedTaskResources, expectedTaskResources, cmpopts.IgnoreUnexported(v1beta1.TaskRunSpec{})); d != "" {
		t.Fatalf("Expected resources where only Tasks were resolved but but actual differed %s", diff.PrintWantGot(d))
	}
}

func TestResolvePipelineRun_TaskDoesntExist(t *testing.T) {
	pts := []v1beta1.PipelineTask{{
		Name:    "mytask1",
		TaskRef: &v1beta1.TaskRef{Name: "task"},
	}}
	providedResources := map[string]*resourcev1alpha1.PipelineResource{}

	// Return an error when the Task is retrieved, as if it didn't exist
	getTask := func(name string) (v1beta1.TaskInterface, error) {
		return nil, kerrors.NewNotFound(v1beta1.Resource("task"), name)
	}
	getClusterTask := func(name string) (v1beta1.TaskInterface, error) {
		return nil, kerrors.NewNotFound(v1beta1.Resource("clustertask"), name)
	}

	getTaskRun := func(name string) (*v1beta1.TaskRun, error) {
		return nil, kerrors.NewNotFound(v1beta1.Resource("taskrun"), name)
	}
	getCondition := func(name string) (*v1alpha1.Condition, error) {
		return nil, nil
	}
	pr := v1beta1.PipelineRun{
		ObjectMeta: metav1.ObjectMeta{
			Name: "pipelinerun",
		},
	}
	_, err := ResolvePipelineRun(context.Background(), pr, getTask, getTaskRun, getClusterTask, getCondition, pts, providedResources)
	switch err := err.(type) {
	case nil:
		t.Fatalf("Expected error getting non-existent Tasks for Pipeline %s but got none", p.Name)
	case *TaskNotFoundError:
		// expected error
	default:
		t.Fatalf("Expected specific error type returned by func for non-existent Task for Pipeline %s but got %s", p.Name, err)
	}
}

func TestResolvePipelineRun_ResourceBindingsDontExist(t *testing.T) {
	tests := []struct {
		name string
		p    *v1beta1.Pipeline
	}{{
		name: "input doesnt exist",
		p: tb.Pipeline("pipelines", tb.PipelineSpec(
			tb.PipelineTask("mytask1", "task",
				tb.PipelineTaskInputResource("input1", "git-resource"),
			),
		)),
	}, {
		name: "output doesnt exist",
		p: tb.Pipeline("pipelines", tb.PipelineSpec(
			tb.PipelineTask("mytask1", "task",
				tb.PipelineTaskOutputResource("input1", "git-resource"),
			),
		)),
	}}
	providedResources := map[string]*resourcev1alpha1.PipelineResource{}

	getTask := func(name string) (v1beta1.TaskInterface, error) { return task, nil }
	getTaskRun := func(name string) (*v1beta1.TaskRun, error) { return &trs[0], nil }
	getClusterTask := func(name string) (v1beta1.TaskInterface, error) { return clustertask, nil }
	getCondition := func(name string) (*v1alpha1.Condition, error) {
		return nil, nil
	}

	for _, tt := range tests {
		t.Run(tt.name, func(t *testing.T) {
			pr := v1beta1.PipelineRun{
				ObjectMeta: metav1.ObjectMeta{
					Name: "pipelinerun",
				},
			}
			_, err := ResolvePipelineRun(context.Background(), pr, getTask, getTaskRun, getClusterTask, getCondition, tt.p.Spec.Tasks, providedResources)
			if err == nil {
				t.Fatalf("Expected error when bindings are in incorrect state for Pipeline %s but got none", p.Name)
			}
		})
	}
}

func TestResolvePipelineRun_withExistingTaskRuns(t *testing.T) {
	names.TestingSeed()

	p := tb.Pipeline("pipelines", tb.PipelineSpec(
		tb.PipelineDeclaredResource("git-resource", "git"),
		tb.PipelineTask("mytask-with-a-really-long-name-to-trigger-truncation", "task",
			tb.PipelineTaskInputResource("input1", "git-resource"),
		),
	))

	r := &resourcev1alpha1.PipelineResource{
		ObjectMeta: metav1.ObjectMeta{
			Name: "someresource",
		},
		Spec: resourcev1alpha1.PipelineResourceSpec{
			Type: resourcev1alpha1.PipelineResourceTypeGit,
		},
	}
	providedResources := map[string]*resourcev1alpha1.PipelineResource{"git-resource": r}
	taskrunStatus := map[string]*v1beta1.PipelineRunTaskRunStatus{}
	taskrunStatus["pipelinerun-mytask-with-a-really-long-name-to-trigger-tru-9l9zj"] = &v1beta1.PipelineRunTaskRunStatus{
		PipelineTaskName: "mytask-with-a-really-long-name-to-trigger-truncation",
		Status:           &v1beta1.TaskRunStatus{},
	}

	pr := v1beta1.PipelineRun{
		ObjectMeta: metav1.ObjectMeta{
			Name: "pipelinerun",
		},
		Status: v1beta1.PipelineRunStatus{
			PipelineRunStatusFields: v1beta1.PipelineRunStatusFields{
				TaskRuns: taskrunStatus,
			},
		},
	}

	// The Task "task" doesn't actually take any inputs or outputs, but validating
	// that is not done as part of Run resolution
	getTask := func(name string) (v1beta1.TaskInterface, error) { return task, nil }
	getClusterTask := func(name string) (v1beta1.TaskInterface, error) { return nil, nil }
	getTaskRun := func(name string) (*v1beta1.TaskRun, error) { return nil, nil }
	getCondition := func(name string) (*v1alpha1.Condition, error) { return nil, nil }
	pipelineState, err := ResolvePipelineRun(context.Background(), pr, getTask, getTaskRun, getClusterTask, getCondition, p.Spec.Tasks, providedResources)
	if err != nil {
		t.Fatalf("Error getting tasks for fake pipeline %s: %s", p.ObjectMeta.Name, err)
	}
	expectedState := PipelineRunState{{
		PipelineTask: &p.Spec.Tasks[0],
		TaskRunName:  "pipelinerun-mytask-with-a-really-long-name-to-trigger-tru-9l9zj",
		TaskRun:      nil,
		ResolvedTaskResources: &resources.ResolvedTaskResources{
			TaskName: task.Name,
			TaskSpec: &task.Spec,
			Inputs: map[string]*resourcev1alpha1.PipelineResource{
				"input1": r,
			},
			Outputs: map[string]*resourcev1alpha1.PipelineResource{},
		},
	}}

	if d := cmp.Diff(pipelineState, expectedState, cmpopts.IgnoreUnexported(v1beta1.TaskRunSpec{})); d != "" {
		t.Fatalf("Expected to get current pipeline state %v, but actual differed %s", expectedState, diff.PrintWantGot(d))
	}
}

func TestResolvedPipelineRun_PipelineTaskHasOptionalResources(t *testing.T) {
	names.TestingSeed()
	p := tb.Pipeline("pipelines", tb.PipelineSpec(
		tb.PipelineDeclaredResource("git-resource", "git"),
		tb.PipelineTask("mytask1", "task",
			tb.PipelineTaskInputResource("required-input", "git-resource"),
			tb.PipelineTaskOutputResource("required-output", "git-resource"),
		),
	))

	r := &resourcev1alpha1.PipelineResource{
		ObjectMeta: metav1.ObjectMeta{
			Name: "someresource",
		},
		Spec: resourcev1alpha1.PipelineResourceSpec{
			Type: resourcev1alpha1.PipelineResourceTypeGit,
		},
	}
	providedResources := map[string]*resourcev1alpha1.PipelineResource{"git-resource": r}
	pr := v1beta1.PipelineRun{
		ObjectMeta: metav1.ObjectMeta{
			Name: "pipelinerun",
		},
	}

	getTask := func(name string) (v1beta1.TaskInterface, error) { return taskWithOptionalResourcesDeprecated, nil }
	getTaskRun := func(name string) (*v1beta1.TaskRun, error) { return nil, nil }
	getClusterTask := func(name string) (v1beta1.TaskInterface, error) { return nil, nil }
	getCondition := func(name string) (*v1alpha1.Condition, error) { return nil, nil }

	pipelineState, err := ResolvePipelineRun(context.Background(), pr, getTask, getTaskRun, getClusterTask, getCondition, p.Spec.Tasks, providedResources)
	if err != nil {
		t.Fatalf("Error getting tasks for fake pipeline %s: %s", p.ObjectMeta.Name, err)
	}
	expectedState := PipelineRunState{{
		PipelineTask: &p.Spec.Tasks[0],
		TaskRunName:  "pipelinerun-mytask1-9l9zj",
		TaskRun:      nil,
		ResolvedTaskResources: &resources.ResolvedTaskResources{
			TaskName: taskWithOptionalResources.Name,
			TaskSpec: &taskWithOptionalResources.Spec,
			Inputs: map[string]*resourcev1alpha1.PipelineResource{
				"required-input": r,
			},
			Outputs: map[string]*resourcev1alpha1.PipelineResource{
				"required-output": r,
			},
		},
	}}

	if d := cmp.Diff(expectedState, pipelineState, cmpopts.IgnoreUnexported(v1beta1.TaskRunSpec{})); d != "" {
		t.Errorf("Expected to get current pipeline state %v, but actual differed %s", expectedState, diff.PrintWantGot(d))
	}
}

func TestResolveConditionChecks(t *testing.T) {
	names.TestingSeed()
	ccName := "pipelinerun-mytask1-9l9zj-always-true-mz4c7"

	cc := &v1beta1.TaskRun{
		ObjectMeta: metav1.ObjectMeta{
			Name: ccName,
		},
	}

	ptc := v1beta1.PipelineTaskCondition{
		ConditionRef: "always-true",
	}

	pts := []v1beta1.PipelineTask{{
		Name:       "mytask1",
		TaskRef:    &v1beta1.TaskRef{Name: "task"},
		Conditions: []v1beta1.PipelineTaskCondition{ptc},
	}}
	providedResources := map[string]*resourcev1alpha1.PipelineResource{}

	getTask := func(name string) (v1beta1.TaskInterface, error) { return task, nil }
	getClusterTask := func(name string) (v1beta1.TaskInterface, error) { return nil, errors.New("should not get called") }
	getCondition := func(name string) (*v1alpha1.Condition, error) { return &condition, nil }
	pr := v1beta1.PipelineRun{
		ObjectMeta: metav1.ObjectMeta{
			Name: "pipelinerun",
		},
	}

	tcs := []struct {
		name                   string
		getTaskRun             resources.GetTaskRun
		expectedConditionCheck TaskConditionCheckState
	}{
		{
			name: "conditionCheck exists",
			getTaskRun: func(name string) (*v1beta1.TaskRun, error) {
				switch name {
				case "pipelinerun-mytask1-9l9zj-always-true-0-mz4c7":
					return cc, nil
				case "pipelinerun-mytask1-9l9zj":
					return &trs[0], nil
				default:
					return nil, fmt.Errorf("getTaskRun called with unexpected name %s", name)
				}
			},
			expectedConditionCheck: TaskConditionCheckState{{
				ConditionRegisterName: "always-true-0",
				ConditionCheckName:    "pipelinerun-mytask1-9l9zj-always-true-0-mz4c7",
				Condition:             &condition,
				ConditionCheck:        v1beta1.NewConditionCheck(cc),
				PipelineTaskCondition: &ptc,
				ResolvedResources:     providedResources,
			}},
		},
		{
			name: "conditionCheck doesn't exist",
			getTaskRun: func(name string) (*v1beta1.TaskRun, error) {
				if name == "pipelinerun-mytask1-mssqb-always-true-0-78c5n" {
					return nil, nil
				} else if name == "pipelinerun-mytask1-mssqb" {
					return &trs[0], nil
				}
				return nil, fmt.Errorf("getTaskRun called with unexpected name %s", name)
			},
			expectedConditionCheck: TaskConditionCheckState{{
				ConditionRegisterName: "always-true-0",
				ConditionCheckName:    "pipelinerun-mytask1-mssqb-always-true-0-78c5n",
				Condition:             &condition,
				PipelineTaskCondition: &ptc,
				ResolvedResources:     providedResources,
			}},
		},
	}

	for _, tc := range tcs {
		t.Run(tc.name, func(t *testing.T) {
			pipelineState, err := ResolvePipelineRun(context.Background(), pr, getTask, tc.getTaskRun, getClusterTask, getCondition, pts, providedResources)
			if err != nil {
				t.Fatalf("Did not expect error when resolving PipelineRun without Conditions: %v", err)
			}

			if d := cmp.Diff(tc.expectedConditionCheck, pipelineState[0].ResolvedConditionChecks, cmpopts.IgnoreUnexported(v1beta1.TaskRunSpec{}, ResolvedConditionCheck{})); d != "" {
				t.Fatalf("ConditionChecks did not resolve as expected for case %s %s", tc.name, diff.PrintWantGot(d))
			}
		})
	}
}

func TestResolveConditionChecks_MultipleConditions(t *testing.T) {
	names.TestingSeed()
	ccName1 := "pipelinerun-mytask1-9l9zj-always-true-mz4c7"
	ccName2 := "pipelinerun-mytask1-9l9zj-always-true-mssqb"

	cc1 := &v1beta1.TaskRun{
		ObjectMeta: metav1.ObjectMeta{
			Name: ccName1,
		},
	}

	cc2 := &v1beta1.TaskRun{
		ObjectMeta: metav1.ObjectMeta{
			Name: ccName2,
		},
	}

	ptc1 := v1beta1.PipelineTaskCondition{
		ConditionRef: "always-true",
		Params: []v1beta1.Param{{
			Name: "path", Value: *v1beta1.NewArrayOrString("$(params.path)"),
		}, {
			Name: "image", Value: *v1beta1.NewArrayOrString("$(params.image)"),
		}},
	}

	ptc2 := v1beta1.PipelineTaskCondition{
		ConditionRef: "always-true",
		Params: []v1beta1.Param{{
			Name: "path", Value: *v1beta1.NewArrayOrString("$(params.path-test)"),
		}, {
			Name: "image", Value: *v1beta1.NewArrayOrString("$(params.image-test)"),
		}},
	}

	pts := []v1beta1.PipelineTask{{
		Name:       "mytask1",
		TaskRef:    &v1beta1.TaskRef{Name: "task"},
		Conditions: []v1beta1.PipelineTaskCondition{ptc1, ptc2},
	}}
	providedResources := map[string]*resourcev1alpha1.PipelineResource{}

	getTask := func(name string) (v1beta1.TaskInterface, error) { return task, nil }
	getClusterTask := func(name string) (v1beta1.TaskInterface, error) { return nil, errors.New("should not get called") }
	getCondition := func(name string) (*v1alpha1.Condition, error) { return &condition, nil }
	pr := v1beta1.PipelineRun{
		ObjectMeta: metav1.ObjectMeta{
			Name: "pipelinerun",
		},
	}

	tcs := []struct {
		name                   string
		getTaskRun             resources.GetTaskRun
		expectedConditionCheck TaskConditionCheckState
	}{
		{
			name: "conditionCheck exists",
			getTaskRun: func(name string) (*v1beta1.TaskRun, error) {
				switch name {
				case "pipelinerun-mytask1-9l9zj-always-true-0-mz4c7":
					return cc1, nil
				case "pipelinerun-mytask1-9l9zj":
					return &trs[0], nil
				case "pipelinerun-mytask1-9l9zj-always-true-1-mssqb":
					return cc2, nil
				}
				return nil, fmt.Errorf("getTaskRun called with unexpected name %s", name)
			},
			expectedConditionCheck: TaskConditionCheckState{{
				ConditionRegisterName: "always-true-0",
				ConditionCheckName:    "pipelinerun-mytask1-9l9zj-always-true-0-mz4c7",
				Condition:             &condition,
				ConditionCheck:        v1beta1.NewConditionCheck(cc1),
				PipelineTaskCondition: &ptc1,
				ResolvedResources:     providedResources,
			}, {
				ConditionRegisterName: "always-true-1",
				ConditionCheckName:    "pipelinerun-mytask1-9l9zj-always-true-1-mssqb",
				Condition:             &condition,
				ConditionCheck:        v1beta1.NewConditionCheck(cc2),
				PipelineTaskCondition: &ptc2,
				ResolvedResources:     providedResources,
			}},
		},
	}

	for _, tc := range tcs {
		t.Run(tc.name, func(t *testing.T) {
			pipelineState, err := ResolvePipelineRun(context.Background(), pr, getTask, tc.getTaskRun, getClusterTask, getCondition, pts, providedResources)
			if err != nil {
				t.Fatalf("Did not expect error when resolving PipelineRun without Conditions: %v", err)
			}

			if d := cmp.Diff(tc.expectedConditionCheck, pipelineState[0].ResolvedConditionChecks, cmpopts.IgnoreUnexported(v1beta1.TaskRunSpec{}, ResolvedConditionCheck{})); d != "" {
				t.Fatalf("ConditionChecks did not resolve as expected for case %s %s", tc.name, diff.PrintWantGot(d))
			}
		})
	}
}
func TestResolveConditionChecks_ConditionDoesNotExist(t *testing.T) {
	names.TestingSeed()
	trName := "pipelinerun-mytask1-9l9zj"
	ccName := "pipelinerun-mytask1-9l9zj-does-not-exist-mz4c7"

	pts := []v1beta1.PipelineTask{{
		Name:    "mytask1",
		TaskRef: &v1beta1.TaskRef{Name: "task"},
		Conditions: []v1beta1.PipelineTaskCondition{{
			ConditionRef: "does-not-exist",
		}},
	}}
	providedResources := map[string]*resourcev1alpha1.PipelineResource{}

	getTask := func(name string) (v1beta1.TaskInterface, error) { return task, nil }
	getTaskRun := func(name string) (*v1beta1.TaskRun, error) {
		if name == ccName {
			return nil, fmt.Errorf("should not be called")
		} else if name == trName {
			return &trs[0], nil
		}
		return nil, fmt.Errorf("getTaskRun called with unexpected name %s", name)
	}
	getClusterTask := func(name string) (v1beta1.TaskInterface, error) { return nil, errors.New("should not get called") }
	getCondition := func(name string) (*v1alpha1.Condition, error) {
		return nil, kerrors.NewNotFound(v1beta1.Resource("condition"), name)
	}
	pr := v1beta1.PipelineRun{
		ObjectMeta: metav1.ObjectMeta{
			Name: "pipelinerun",
		},
	}

	_, err := ResolvePipelineRun(context.Background(), pr, getTask, getTaskRun, getClusterTask, getCondition, pts, providedResources)

	switch err := err.(type) {
	case nil:
		t.Fatalf("Expected error getting non-existent Conditions but got none")
	case *ConditionNotFoundError:
		// expected error
	default:
		t.Fatalf("Expected specific error type returned by func for non-existent Condition got %s", err)
	}
}

func TestResolveConditionCheck_UseExistingConditionCheckName(t *testing.T) {
	names.TestingSeed()

	trName := "pipelinerun-mytask1-9l9zj"
	ccName := "some-random-name"

	cc := &v1beta1.TaskRun{
		ObjectMeta: metav1.ObjectMeta{
			Name: ccName,
		},
		Spec: v1beta1.TaskRunSpec{},
	}

	ptc := v1beta1.PipelineTaskCondition{
		ConditionRef: "always-true",
	}

	pts := []v1beta1.PipelineTask{{
		Name:       "mytask1",
		TaskRef:    &v1beta1.TaskRef{Name: "task"},
		Conditions: []v1beta1.PipelineTaskCondition{ptc},
	}}
	providedResources := map[string]*resourcev1alpha1.PipelineResource{}

	getTask := func(name string) (v1beta1.TaskInterface, error) { return task, nil }
	getTaskRun := func(name string) (*v1beta1.TaskRun, error) {
		if name == ccName {
			return cc, nil
		} else if name == trName {
			return &trs[0], nil
		}
		return nil, fmt.Errorf("getTaskRun called with unexpected name %s", name)
	}
	getClusterTask := func(name string) (v1beta1.TaskInterface, error) { return nil, errors.New("should not get called") }
	getCondition := func(name string) (*v1alpha1.Condition, error) { return &condition, nil }

	ccStatus := make(map[string]*v1beta1.PipelineRunConditionCheckStatus)
	ccStatus[ccName] = &v1beta1.PipelineRunConditionCheckStatus{
		ConditionName: "always-true-0",
	}
	trStatus := make(map[string]*v1beta1.PipelineRunTaskRunStatus)
	trStatus[trName] = &v1beta1.PipelineRunTaskRunStatus{
		PipelineTaskName: "mytask-1",
		ConditionChecks:  ccStatus,
	}
	pr := v1beta1.PipelineRun{
		ObjectMeta: metav1.ObjectMeta{
			Name: "pipelinerun",
		},
		Status: v1beta1.PipelineRunStatus{
			Status: duckv1beta1.Status{},
			PipelineRunStatusFields: v1beta1.PipelineRunStatusFields{
				TaskRuns: trStatus,
			},
		},
	}

	pipelineState, err := ResolvePipelineRun(context.Background(), pr, getTask, getTaskRun, getClusterTask, getCondition, pts, providedResources)
	if err != nil {
		t.Fatalf("Did not expect error when resolving PipelineRun without Conditions: %v", err)
	}
	expectedConditionChecks := TaskConditionCheckState{{
		ConditionRegisterName: "always-true-0",
		ConditionCheckName:    ccName,
		Condition:             &condition,
		ConditionCheck:        v1beta1.NewConditionCheck(cc),
		PipelineTaskCondition: &ptc,
		ResolvedResources:     providedResources,
	}}

	if d := cmp.Diff(expectedConditionChecks, pipelineState[0].ResolvedConditionChecks, cmpopts.IgnoreUnexported(v1beta1.TaskRunSpec{}, ResolvedConditionCheck{})); d != "" {
		t.Fatalf("ConditionChecks did not resolve as expected %s", diff.PrintWantGot(d))
	}
}

func TestResolvedConditionCheck_WithResources(t *testing.T) {
	names.TestingSeed()

	condition := tbv1alpha1.Condition("always-true", tbv1alpha1.ConditionSpec(
		tbv1alpha1.ConditionResource("workspace", resourcev1alpha1.PipelineResourceTypeGit),
	))

	gitResource := tb.PipelineResource("some-repo", tb.PipelineResourceNamespace("foo"), tb.PipelineResourceSpec(
		resourcev1alpha1.PipelineResourceTypeGit))

	ptc := v1beta1.PipelineTaskCondition{
		ConditionRef: "always-true",
		Resources: []v1beta1.PipelineTaskInputResource{{
			Name:     "workspace",
			Resource: "blah", // The name used in the pipeline
		}},
	}

	pts := []v1beta1.PipelineTask{{
		Name:       "mytask1",
		TaskRef:    &v1beta1.TaskRef{Name: "task"},
		Conditions: []v1beta1.PipelineTaskCondition{ptc},
	}}

	getTask := func(name string) (v1beta1.TaskInterface, error) { return task, nil }
	getTaskRun := func(name string) (*v1beta1.TaskRun, error) { return nil, nil }
	getClusterTask := func(name string) (v1beta1.TaskInterface, error) { return nil, errors.New("should not get called") }

	// This err result is required to satisfy the type alias on this function, but it triggers
	// a false positive in the linter: https://github.com/mvdan/unparam/issues/40
	// nolint: unparam
	getCondition := func(_ string) (*v1alpha1.Condition, error) {
		return condition, nil
	}

	pr := v1beta1.PipelineRun{
		ObjectMeta: metav1.ObjectMeta{
			Name: "pipelinerun",
		},
	}

	tcs := []struct {
		name              string
		providedResources map[string]*resourcev1alpha1.PipelineResource
		wantErr           bool
		expected          map[string]*resourcev1alpha1.PipelineResource
	}{{
		name:              "resource exists",
		providedResources: map[string]*resourcev1alpha1.PipelineResource{"blah": gitResource},
		expected:          map[string]*resourcev1alpha1.PipelineResource{"workspace": gitResource},
	}, {
		name:              "resource does not exist",
		providedResources: map[string]*resourcev1alpha1.PipelineResource{},
		wantErr:           true,
	}}

	for _, tc := range tcs {
		t.Run(tc.name, func(t *testing.T) {
			pipelineState, err := ResolvePipelineRun(context.Background(), pr, getTask, getTaskRun, getClusterTask, getCondition, pts, tc.providedResources)

			if tc.wantErr {
				if err == nil {
					t.Fatalf("Did not get error when it was expected for test %s", tc.name)
				}
			} else {
				if err != nil {
					t.Fatalf("Unexpected error when no error expected: %v", err)
				}
				expectedConditionChecks := TaskConditionCheckState{{
					ConditionRegisterName: "always-true-0",
					ConditionCheckName:    "pipelinerun-mytask1-9l9zj-always-true-0-mz4c7",
					Condition:             condition,
					PipelineTaskCondition: &ptc,
					ResolvedResources:     tc.expected,
				}}
				if d := cmp.Diff(expectedConditionChecks, pipelineState[0].ResolvedConditionChecks, cmpopts.IgnoreUnexported(v1beta1.TaskRunSpec{}, ResolvedConditionCheck{})); d != "" {
					t.Fatalf("ConditionChecks did not resolve as expected %s", diff.PrintWantGot(d))
				}
			}
		})
	}
}

func TestValidateResourceBindings(t *testing.T) {
	p := tb.Pipeline("pipelines", tb.PipelineSpec(
		tb.PipelineDeclaredResource("git-resource", "git"),
	))
	pr := tb.PipelineRun("pipelinerun", tb.PipelineRunSpec("pipeline",
		tb.PipelineRunResourceBinding("git-resource", tb.PipelineResourceBindingRef("sweet-resource")),
	))
	err := ValidateResourceBindings(&p.Spec, pr)
	if err != nil {
		t.Fatalf("didn't expect error getting resources from bindings but got: %v", err)
	}
}

func TestValidateResourceBindings_Missing(t *testing.T) {
	p := tb.Pipeline("pipelines", tb.PipelineSpec(
		tb.PipelineDeclaredResource("git-resource", "git"),
		tb.PipelineDeclaredResource("image-resource", "image"),
	))
	pr := tb.PipelineRun("pipelinerun", tb.PipelineRunSpec("pipeline",
		tb.PipelineRunResourceBinding("git-resource", tb.PipelineResourceBindingRef("sweet-resource")),
	))
	err := ValidateResourceBindings(&p.Spec, pr)
	if err == nil {
		t.Fatalf("Expected error indicating `image-resource` was missing but got no error")
	}
}

func TestGetResourcesFromBindings_Extra(t *testing.T) {
	p := tb.Pipeline("pipelines", tb.PipelineSpec(
		tb.PipelineDeclaredResource("git-resource", "git"),
	))
	pr := tb.PipelineRun("pipelinerun", tb.PipelineRunSpec("pipeline",
		tb.PipelineRunResourceBinding("git-resource", tb.PipelineResourceBindingRef("sweet-resource")),
		tb.PipelineRunResourceBinding("image-resource", tb.PipelineResourceBindingRef("sweet-resource2")),
	))
	err := ValidateResourceBindings(&p.Spec, pr)
	if err == nil {
		t.Fatalf("Expected error indicating `image-resource` was extra but got no error")
	}
}

func TestValidateWorkspaceBindingsWithValidWorkspaces(t *testing.T) {
	for _, tc := range []struct {
		name string
		spec *v1beta1.PipelineSpec
		run  *v1beta1.PipelineRun
		err  string
	}{{
		name: "include required workspace",
		spec: &v1beta1.PipelineSpec{
			Workspaces: []v1beta1.PipelineWorkspaceDeclaration{{
				Name: "foo",
			}},
		},
		run: &v1beta1.PipelineRun{
			Spec: v1beta1.PipelineRunSpec{
				Workspaces: []v1beta1.WorkspaceBinding{{
					Name:     "foo",
					EmptyDir: &corev1.EmptyDirVolumeSource{},
				}},
			},
		},
	}, {
		name: "omit optional workspace",
		spec: &v1beta1.PipelineSpec{
			Workspaces: []v1beta1.PipelineWorkspaceDeclaration{{
				Name:     "foo",
				Optional: true,
			}},
		},
		run: &v1beta1.PipelineRun{
			Spec: v1beta1.PipelineRunSpec{
				Workspaces: []v1beta1.WorkspaceBinding{},
			},
		},
	}} {
		t.Run(tc.name, func(t *testing.T) {
			if err := ValidateWorkspaceBindings(tc.spec, tc.run); err != nil {
				t.Errorf("Unexpected error: %v", err)
			}
		})
	}
}

func TestValidateWorkspaceBindingsWithInvalidWorkspaces(t *testing.T) {
	for _, tc := range []struct {
		name string
		spec *v1beta1.PipelineSpec
		run  *v1beta1.PipelineRun
		err  string
	}{{
		name: "missing required workspace",
		spec: &v1beta1.PipelineSpec{
			Workspaces: []v1beta1.PipelineWorkspaceDeclaration{{
				Name: "foo",
			}},
		},
		run: &v1beta1.PipelineRun{
			Spec: v1beta1.PipelineRunSpec{
				Workspaces: []v1beta1.WorkspaceBinding{},
			},
		},
	}} {
		t.Run(tc.name, func(t *testing.T) {
			if err := ValidateWorkspaceBindings(tc.spec, tc.run); err == nil {
				t.Fatalf("Expected error indicating `foo` workspace was not provided but got no error")
			}
		})
	}
}

func TestValidateServiceaccountMapping(t *testing.T) {
	p := tb.Pipeline("pipelines", tb.PipelineSpec(
		tb.PipelineTask("mytask1", "task",
			tb.PipelineTaskInputResource("input1", "git-resource")),
	))
	pr := tb.PipelineRun("pipelinerun", tb.PipelineRunSpec("pipeline",
		tb.PipelineRunServiceAccountNameTask("mytaskwrong", "default"),
	))
	if err := ValidateServiceaccountMapping(&p.Spec, pr); err == nil {
		t.Fatalf("Expected error indicating `mytaskwrong` was not defined as `task` in Pipeline but got no error")
	}
}

func TestResolvePipeline_WhenExpressions(t *testing.T) {
	names.TestingSeed()
	tName1 := "pipelinerun-mytask1-9l9zj-always-true-mz4c7"

	t1 := &v1beta1.TaskRun{
		ObjectMeta: metav1.ObjectMeta{
			Name: tName1,
		},
	}

	ptwe1 := v1beta1.WhenExpression{
		Input:    "foo",
		Operator: selection.In,
		Values:   []string{"foo"},
	}

	pts := []v1beta1.PipelineTask{{
		Name:            "mytask1",
		TaskRef:         &v1beta1.TaskRef{Name: "task"},
		WhenExpressions: []v1beta1.WhenExpression{ptwe1},
	}}

	providedResources := map[string]*resourcev1alpha1.PipelineResource{}

	getTask := func(name string) (v1beta1.TaskInterface, error) { return task, nil }
	getClusterTask := func(name string) (v1beta1.TaskInterface, error) { return nil, errors.New("should not get called") }
	getCondition := func(name string) (*v1alpha1.Condition, error) { return &condition, nil }
	pr := v1beta1.PipelineRun{
		ObjectMeta: metav1.ObjectMeta{
			Name: "pipelinerun",
		},
	}

	getTaskRun := func(name string) (*v1beta1.TaskRun, error) {
		switch name {
		case "pipelinerun-mytask1-9l9zj-always-true-0-mz4c7":
			return t1, nil
		case "pipelinerun-mytask1-9l9zj":
			return &trs[0], nil
		}
		return nil, fmt.Errorf("getTaskRun called with unexpected name %s", name)
	}

	t.Run("When Expressions exist", func(t *testing.T) {
		_, err := ResolvePipelineRun(context.Background(), pr, getTask, getTaskRun, getClusterTask, getCondition, pts, providedResources)
		if err != nil {
			t.Fatalf("Did not expect error when resolving PipelineRun: %v", err)
		}
	})
}<|MERGE_RESOLUTION|>--- conflicted
+++ resolved
@@ -835,11 +835,7 @@
 
 	for _, tc := range tcs {
 		t.Run(tc.name, func(t *testing.T) {
-<<<<<<< HEAD
-			dag, err := dagFromState(tc.state)
-=======
-			d, err := DagFromState(tc.state)
->>>>>>> cfe2fe04
+			d, err := dagFromState(tc.state)
 			if err != nil {
 				t.Fatalf("Could not get a dag from the TC state %#v: %v", tc.state, err)
 			}
