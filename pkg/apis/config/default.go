--- conflicted
+++ resolved
@@ -28,14 +28,6 @@
 
 const (
 	// ConfigName is the name of the configmap
-<<<<<<< HEAD
-	DefaultsConfigName       = "config-defaults"
-	DefaultTimeoutMinutes    = 60
-	NoTimeoutDuration        = 0 * time.Minute
-	defaultTimeoutMinutesKey = "default-timeout-minutes"
-	defaultServiceAccountKey = "default-service-account"
-	defaultPodTemplateKey    = "default-pod-template"
-=======
 	DefaultsConfigName            = "config-defaults"
 	DefaultTimeoutMinutes         = 60
 	NoTimeoutDuration             = 0 * time.Minute
@@ -43,21 +35,16 @@
 	defaultServiceAccountKey      = "default-service-account"
 	defaultManagedByLabelValueKey = "default-managed-by-label-value"
 	DefaultManagedByLabelValue    = "tekton-pipelines"
->>>>>>> f4132a2e
+	defaultPodTemplateKey    = "default-pod-template"
 )
 
 // Defaults holds the default configurations
 // +k8s:deepcopy-gen=true
 type Defaults struct {
-<<<<<<< HEAD
-	DefaultTimeoutMinutes int
-	DefaultServiceAccount string
-	DefaultPodTemplate    *pod.Template
-=======
 	DefaultTimeoutMinutes      int
 	DefaultServiceAccount      string
 	DefaultManagedByLabelValue string
->>>>>>> f4132a2e
+	DefaultPodTemplate    *pod.Template
 }
 
 // Equals returns true if two Configs are identical
@@ -72,11 +59,8 @@
 
 	return other.DefaultTimeoutMinutes == cfg.DefaultTimeoutMinutes &&
 		other.DefaultServiceAccount == cfg.DefaultServiceAccount &&
-<<<<<<< HEAD
+		other.DefaultManagedByLabelValue == cfg.DefaultManagedByLabelValue
 		other.DefaultPodTemplate.Equals(cfg.DefaultPodTemplate)
-=======
-		other.DefaultManagedByLabelValue == cfg.DefaultManagedByLabelValue
->>>>>>> f4132a2e
 }
 
 // NewDefaultsFromMap returns a Config given a map corresponding to a ConfigMap
