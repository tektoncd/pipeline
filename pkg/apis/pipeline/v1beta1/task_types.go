/*
Copyright 2019 The Tekton Authors

Licensed under the Apache License, Version 2.0 (the "License");
you may not use this file except in compliance with the License.
You may obtain a copy of the License at

    http://www.apache.org/licenses/LICENSE-2.0

Unless required by applicable law or agreed to in writing, software
distributed under the License is distributed on an "AS IS" BASIS,
WITHOUT WARRANTIES OR CONDITIONS OF ANY KIND, either express or implied.
See the License for the specific language governing permissions and
limitations under the License.
*/

package v1beta1

import (
	corev1 "k8s.io/api/core/v1"
	metav1 "k8s.io/apimachinery/pkg/apis/meta/v1"
)

const (
	// TaskRunResultType default task run result value
	TaskRunResultType ResultType = "TaskRunResult"
	// PipelineResourceResultType default pipeline result value
	PipelineResourceResultType ResultType = "PipelineResourceResult"
	// InternalTektonResultType default internal tekton result value
	InternalTektonResultType ResultType = "InternalTektonResult"
	// UnknownResultType default unknown result type value
	UnknownResultType ResultType = ""
)

// +genclient
// +genclient:noStatus
// +k8s:deepcopy-gen:interfaces=k8s.io/apimachinery/pkg/runtime.Object

// Task represents a collection of sequential steps that are run as part of a
// Pipeline using a set of inputs and producing a set of outputs. Tasks execute
// when TaskRuns are created that provide the input parameters and resources and
// output resources the Task requires.
//
// +k8s:openapi-gen=true
type Task struct {
	metav1.TypeMeta `json:",inline"`
	// +optional
	metav1.ObjectMeta `json:"metadata"`

	// Spec holds the desired state of the Task from the client
	// +optional
	Spec TaskSpec `json:"spec"`
}

func (t *Task) TaskSpec() TaskSpec {
	return t.Spec
}

func (t *Task) TaskMetadata() metav1.ObjectMeta {
	return t.ObjectMeta
}

func (t *Task) Copy() TaskObject {
	return t.DeepCopy()
}

// TaskSpec defines the desired state of Task.
type TaskSpec struct {
	// Resources is a list input and output resource to run the task
	// Resources are represented in TaskRuns as bindings to instances of
	// PipelineResources.
	// +optional
	Resources *TaskResources `json:"resources,omitempty"`

	// Params is a list of input parameters required to run the task. Params
	// must be supplied as inputs in TaskRuns unless they declare a default
	// value.
	// +optional
	Params []ParamSpec `json:"params,omitempty"`

	// Description is a user-facing description of the task that may be
	// used to populate a UI.
	// +optional
	Description string `json:"description,omitempty"`

	// Steps are the steps of the build; each step is run sequentially with the
	// source mounted into /workspace.
	Steps []Step `json:"steps,omitempty"`

	// Volumes is a collection of volumes that are available to mount into the
	// steps of the build.
	Volumes []corev1.Volume `json:"volumes,omitempty"`

	// StepTemplate can be used as the basis for all step containers within the
	// Task, so that the steps inherit settings on the base container.
	StepTemplate *corev1.Container `json:"stepTemplate,omitempty"`

	// Sidecars are run alongside the Task's step containers. They begin before
	// the steps start and end after the steps complete.
	Sidecars []Sidecar `json:"sidecars,omitempty"`

	// Workspaces are the volumes that this Task requires.
	Workspaces []WorkspaceDeclaration `json:"workspaces,omitempty"`

	// Results are values that this Task can output
	Results []TaskResult `json:"results,omitempty"`
}

// TaskResult used to describe the results of a task
type TaskResult struct {
	// Name the given name
	Name string `json:"name"`

	// Description is a human-readable description of the result
	// +optional
	Description string `json:"description"`
}

// Step embeds the Container type, which allows it to include fields not
// provided by Container.
type Step struct {
	corev1.Container `json:",inline"`

	// Script is the contents of an executable file to execute.
	//
	// If Script is not empty, the Step cannot have an Command and the Args will be passed to the Script.
	Script string `json:"script,omitempty"`
	// Timeout is the time after which the step times out. Defaults to never.
	// Refer to Go's ParseDuration documentation for expected format: https://golang.org/pkg/time/#ParseDuration
	Timeout *metav1.Duration `json:"timeout,omitempty"`
}

// Sidecar has nearly the same data structure as Step, consisting of a Container and an optional Script, but does not have the ability to timeout.
type Sidecar struct {
	corev1.Container `json:",inline"`

	// Script is the contents of an executable file to execute.
	//
	// If Script is not empty, the Step cannot have an Command or Args.
	Script string `json:"script,omitempty"`
}

// +k8s:deepcopy-gen:interfaces=k8s.io/apimachinery/pkg/runtime.Object
// TaskList contains a list of Task
type TaskList struct {
	metav1.TypeMeta `json:",inline"`
	// +optional
	metav1.ListMeta `json:"metadata,omitempty"`
	Items           []Task `json:"items"`
}

// TaskRef can be used to refer to a specific instance of a task.
// Copied from CrossVersionObjectReference: https://github.com/kubernetes/kubernetes/blob/169df7434155cbbc22f1532cba8e0a9588e29ad8/pkg/apis/autoscaling/types.go#L64
type TaskRef struct {
	// Name of the referent; More info: http://kubernetes.io/docs/user-guide/identifiers#names
	Name string `json:"name,omitempty"`
	// TaskKind indicates the kind of the task, namespaced or cluster scoped.
	Kind TaskKind `json:"kind,omitempty"`
	// API version of the referent
	// +optional
	APIVersion string `json:"apiVersion,omitempty"`
<<<<<<< HEAD
	// Metadata to be copied to TaskRun
	// +optional
	Metadata TaskRefMetadata `json:"metadata,omitempty"`
}

type TaskRefMetadata struct {
	// +optional
	Labels map[string]string `json:"labels,omitempty"`

	// +optional
	Annotations map[string]string `json:"annotations,omitempty"`
=======
	// Bundle url reference to a Tekton Bundle.
	// +optional
	Bundle string `json:"bundle,omitempty"`
>>>>>>> 55fdb958
}

// Check that Pipeline may be validated and defaulted.
// TaskKind defines the type of Task used by the pipeline.
type TaskKind string

const (
	// NamespacedTaskKind indicates that the task type has a namespaced scope.
	NamespacedTaskKind TaskKind = "Task"
	// ClusterTaskKind indicates that task type has a cluster scope.
	ClusterTaskKind TaskKind = "ClusterTask"
)<|MERGE_RESOLUTION|>--- conflicted
+++ resolved
@@ -159,7 +159,9 @@
 	// API version of the referent
 	// +optional
 	APIVersion string `json:"apiVersion,omitempty"`
-<<<<<<< HEAD
+	// Bundle url reference to a Tekton Bundle.
+	// +optional
+	Bundle string `json:"bundle,omitempty"`
 	// Metadata to be copied to TaskRun
 	// +optional
 	Metadata TaskRefMetadata `json:"metadata,omitempty"`
@@ -168,14 +170,8 @@
 type TaskRefMetadata struct {
 	// +optional
 	Labels map[string]string `json:"labels,omitempty"`
-
 	// +optional
 	Annotations map[string]string `json:"annotations,omitempty"`
-=======
-	// Bundle url reference to a Tekton Bundle.
-	// +optional
-	Bundle string `json:"bundle,omitempty"`
->>>>>>> 55fdb958
 }
 
 // Check that Pipeline may be validated and defaulted.
