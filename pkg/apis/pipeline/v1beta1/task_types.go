/*
Copyright 2019 The Tekton Authors

Licensed under the Apache License, Version 2.0 (the "License");
you may not use this file except in compliance with the License.
You may obtain a copy of the License at

    http://www.apache.org/licenses/LICENSE-2.0

Unless required by applicable law or agreed to in writing, software
distributed under the License is distributed on an "AS IS" BASIS,
WITHOUT WARRANTIES OR CONDITIONS OF ANY KIND, either express or implied.
See the License for the specific language governing permissions and
limitations under the License.
*/

package v1beta1

import (
	corev1 "k8s.io/api/core/v1"
	metav1 "k8s.io/apimachinery/pkg/apis/meta/v1"
)

const (
	// TaskRunResultType default task run result value
	TaskRunResultType ResultType = "TaskRunResult"
	// PipelineResourceResultType default pipeline result value
	PipelineResourceResultType ResultType = "PipelineResourceResult"
	// UnknownResultType default unknown result type value
	UnknownResultType ResultType = ""
)

// +genclient
// +genclient:noStatus
// +k8s:deepcopy-gen:interfaces=k8s.io/apimachinery/pkg/runtime.Object

// Task represents a collection of sequential steps that are run as part of a
// Pipeline using a set of inputs and producing a set of outputs. Tasks execute
// when TaskRuns are created that provide the input parameters and resources and
// output resources the Task requires.
//
// +k8s:openapi-gen=true
type Task struct {
	metav1.TypeMeta `json:",inline"`
	// +optional
	metav1.ObjectMeta `json:"metadata"`

	// Spec holds the desired state of the Task from the client
	// +optional
	Spec TaskSpec `json:"spec"`
}

func (t *Task) TaskSpec() TaskSpec {
	return t.Spec
}

func (t *Task) TaskMetadata() metav1.ObjectMeta {
	return t.ObjectMeta
}

func (t *Task) Copy() TaskInterface {
	return t.DeepCopy()
}

// TaskSpec defines the desired state of Task.
type TaskSpec struct {
	// Resources is a list input and output resource to run the task
	// Resources are represented in TaskRuns as bindings to instances of
	// PipelineResources.
	// +optional
	Resources *TaskResources `json:"resources,omitempty"`

	// Params is a list of input parameters required to run the task. Params
	// must be supplied as inputs in TaskRuns unless they declare a default
	// value.
	// +optional
	Params []ParamSpec `json:"params,omitempty"`

	// Description is a user-facing description of the task that may be
	// used to populate a UI.
	// +optional
	Description string `json:"description,omitempty"`

	// Steps are the steps of the build; each step is run sequentially with the
	// source mounted into /workspace.
	Steps []Step `json:"steps,omitempty"`

	// Volumes is a collection of volumes that are available to mount into the
	// steps of the build.
	Volumes []corev1.Volume `json:"volumes,omitempty"`

	// StepTemplate can be used as the basis for all step containers within the
	// Task, so that the steps inherit settings on the base container.
	StepTemplate *corev1.Container `json:"stepTemplate,omitempty"`

	// Sidecars are run alongside the Task's step containers. They begin before
	// the steps start and end after the steps complete.
	Sidecars []Sidecar `json:"sidecars,omitempty"`

	// Workspaces are the volumes that this Task requires.
	Workspaces []WorkspaceDeclaration `json:"workspaces,omitempty"`

	// Results are values that this Task can output
	Results []TaskResult `json:"results,omitempty"`
}

// TaskResult used to describe the results of a task
type TaskResult struct {
	// Name the given name
	Name string `json:"name"`

	// Description is a human-readable description of the result
	// +optional
	Description string `json:"description"`
}

// Step embeds the Container type, which allows it to include fields not
// provided by Container.
type Step struct {
	corev1.Container `json:",inline"`

	// Script is the contents of an executable file to execute.
	//
	// If Script is not empty, the Step cannot have an Command or Args.
	Script string `json:"script,omitempty"`
}

<<<<<<< HEAD
// A sidecar has the same data structure as a Step, consisting of a Container, and optional Script.
=======
// Sidecar embeds the Container type, which allows it to include fields not
// provided by Container.
>>>>>>> 8f586048
type Sidecar struct {
	corev1.Container `json:",inline"`

	// Script is the contents of an executable file to execute.
<<<<<<< HEAD
	// If Script is not empty, the Step cannot have an Command or Args.
	Script string `json:"script,omitempty"`
	// ForceTerminationDisabled is a bool flag to toggle sidecar termination when all the steps in the task are completed.
	// +optional
	ForceTerminationDisabled bool `json:"forceTerminationDisabled,omitempty,default:false"`
=======
	//
	// If Script is not empty, the Step cannot have an Command or Args.
	Script string `json:"script,omitempty"`
>>>>>>> 8f586048
}

// +k8s:deepcopy-gen:interfaces=k8s.io/apimachinery/pkg/runtime.Object
// TaskList contains a list of Task
type TaskList struct {
	metav1.TypeMeta `json:",inline"`
	// +optional
	metav1.ListMeta `json:"metadata,omitempty"`
	Items           []Task `json:"items"`
}

// TaskRef can be used to refer to a specific instance of a task.
// Copied from CrossVersionObjectReference: https://github.com/kubernetes/kubernetes/blob/169df7434155cbbc22f1532cba8e0a9588e29ad8/pkg/apis/autoscaling/types.go#L64
type TaskRef struct {
	// Name of the referent; More info: http://kubernetes.io/docs/user-guide/identifiers#names
	Name string `json:"name,omitempty"`
	// TaskKind indicates the kind of the task, namespaced or cluster scoped.
	Kind TaskKind `json:"kind,omitempty"`
	// API version of the referent
	// +optional
	APIVersion string `json:"apiVersion,omitempty"`
}

// Check that Pipeline may be validated and defaulted.
// TaskKind defines the type of Task used by the pipeline.
type TaskKind string

const (
	// NamespacedTaskKind indicates that the task type has a namespaced scope.
	NamespacedTaskKind TaskKind = "Task"
	// ClusterTaskKind indicates that task type has a cluster scope.
	ClusterTaskKind TaskKind = "ClusterTask"
)<|MERGE_RESOLUTION|>--- conflicted
+++ resolved
@@ -125,27 +125,20 @@
 	Script string `json:"script,omitempty"`
 }
 
-<<<<<<< HEAD
-// A sidecar has the same data structure as a Step, consisting of a Container, and optional Script.
-=======
 // Sidecar embeds the Container type, which allows it to include fields not
 // provided by Container.
->>>>>>> 8f586048
 type Sidecar struct {
 	corev1.Container `json:",inline"`
 
 	// Script is the contents of an executable file to execute.
-<<<<<<< HEAD
-	// If Script is not empty, the Step cannot have an Command or Args.
-	Script string `json:"script,omitempty"`
-	// ForceTerminationDisabled is a bool flag to toggle sidecar termination when all the steps in the task are completed.
-	// +optional
-	ForceTerminationDisabled bool `json:"forceTerminationDisabled,omitempty,default:false"`
-=======
 	//
 	// If Script is not empty, the Step cannot have an Command or Args.
 	Script string `json:"script,omitempty"`
->>>>>>> 8f586048
+
+	// ForceTerminationDisabled is a bool flag to toggle sidecar termination when all the steps in the task are completed.
+	//
+	// +optional
+	ForceTerminationDisabled bool `json:"forceTerminationDisabled,omitempty,default:false"`
 }
 
 // +k8s:deepcopy-gen:interfaces=k8s.io/apimachinery/pkg/runtime.Object
