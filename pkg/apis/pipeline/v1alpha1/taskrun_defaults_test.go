--- conflicted
+++ resolved
@@ -231,18 +231,74 @@
 			return s.ToContext(ctx)
 		},
 	}, {
-<<<<<<< HEAD
+		name: "TaskRun managed-by set in config",
+		in: &v1alpha1.TaskRun{
+			Spec: v1alpha1.TaskRunSpec{
+				TaskRef: &v1alpha1.TaskRef{Name: "foo"},
+			},
+		},
+		want: &v1alpha1.TaskRun{
+			ObjectMeta: metav1.ObjectMeta{
+				Labels: map[string]string{"app.kubernetes.io/managed-by": "something-else"},
+			},
+			Spec: v1alpha1.TaskRunSpec{
+				TaskRef: &v1alpha1.TaskRef{Name: "foo", Kind: v1alpha1.NamespacedTaskKind},
+				Timeout: &metav1.Duration{Duration: 5 * time.Minute},
+			},
+		},
+		wc: func(ctx context.Context) context.Context {
+			s := config.NewStore(logtesting.TestLogger(t))
+			s.OnConfigChanged(&corev1.ConfigMap{
+				ObjectMeta: metav1.ObjectMeta{
+					Name: config.DefaultsConfigName,
+				},
+				Data: map[string]string{
+					"default-timeout-minutes":        "5",
+					"default-managed-by-label-value": "something-else",
+				},
+			})
+			return s.ToContext(ctx)
+		},
+	}, {
+		name: "TaskRun managed-by set in request and config (request wins)",
+		in: &v1alpha1.TaskRun{
+			ObjectMeta: metav1.ObjectMeta{
+				Labels: map[string]string{"app.kubernetes.io/managed-by": "user-specified"},
+			},
+			Spec: v1alpha1.TaskRunSpec{
+				TaskRef: &v1alpha1.TaskRef{Name: "foo"},
+			},
+		},
+		want: &v1alpha1.TaskRun{
+			ObjectMeta: metav1.ObjectMeta{
+				Labels: map[string]string{"app.kubernetes.io/managed-by": "user-specified"},
+			},
+			Spec: v1alpha1.TaskRunSpec{
+				TaskRef: &v1alpha1.TaskRef{Name: "foo", Kind: v1alpha1.NamespacedTaskKind},
+				Timeout: &metav1.Duration{Duration: 5 * time.Minute},
+			},
+		},
+		wc: func(ctx context.Context) context.Context {
+			s := config.NewStore(logtesting.TestLogger(t))
+			s.OnConfigChanged(&corev1.ConfigMap{
+				ObjectMeta: metav1.ObjectMeta{
+					Name: config.DefaultsConfigName,
+				},
+				Data: map[string]string{
+					"default-timeout-minutes":        "5",
+					"default-managed-by-label-value": "something-else",
+				},
+			})
+			return s.ToContext(ctx)
+		},
+	}, {
 		name: "TaskRef pod template is coming from default config pod template",
-=======
-		name: "TaskRun managed-by set in config",
->>>>>>> f4132a2e
-		in: &v1alpha1.TaskRun{
-			Spec: v1alpha1.TaskRunSpec{
-				TaskRef: &v1alpha1.TaskRef{Name: "foo"},
-			},
-		},
-		want: &v1alpha1.TaskRun{
-<<<<<<< HEAD
+		in: &v1alpha1.TaskRun{
+			Spec: v1alpha1.TaskRunSpec{
+				TaskRef: &v1alpha1.TaskRef{Name: "foo"},
+			},
+		},
+		want: &v1alpha1.TaskRun{
 			Spec: v1alpha1.TaskRunSpec{
 				TaskRef:            &v1alpha1.TaskRef{Name: "foo", Kind: v1alpha1.NamespacedTaskKind},
 				Timeout:            &metav1.Duration{Duration: 5 * time.Minute},
@@ -252,37 +308,23 @@
 						"label": "value",
 					},
 				},
-=======
-			ObjectMeta: metav1.ObjectMeta{
-				Labels: map[string]string{"app.kubernetes.io/managed-by": "something-else"},
-			},
-			Spec: v1alpha1.TaskRunSpec{
-				TaskRef: &v1alpha1.TaskRef{Name: "foo", Kind: v1alpha1.NamespacedTaskKind},
-				Timeout: &metav1.Duration{Duration: 5 * time.Minute},
->>>>>>> f4132a2e
-			},
-		},
-		wc: func(ctx context.Context) context.Context {
-			s := config.NewStore(logtesting.TestLogger(t))
-			s.OnConfigChanged(&corev1.ConfigMap{
-				ObjectMeta: metav1.ObjectMeta{
-					Name: config.DefaultsConfigName,
-				},
-				Data: map[string]string{
-<<<<<<< HEAD
+			},
+		},
+		wc: func(ctx context.Context) context.Context {
+			s := config.NewStore(logtesting.TestLogger(t))
+			s.OnConfigChanged(&corev1.ConfigMap{
+				ObjectMeta: metav1.ObjectMeta{
+					Name: config.DefaultsConfigName,
+				},
+				Data: map[string]string{
 					"default-timeout-minutes": "5",
 					"default-service-account": "tekton",
 					"default-pod-template":    "nodeSelector: { 'label': 'value' }",
-=======
-					"default-timeout-minutes":        "5",
-					"default-managed-by-label-value": "something-else",
->>>>>>> f4132a2e
-				},
-			})
-			return s.ToContext(ctx)
-		},
-	}, {
-<<<<<<< HEAD
+				},
+			})
+			return s.ToContext(ctx)
+		},
+	}, {
 		name: "TaskRef pod template takes precedence over default config pod template",
 		in: &v1alpha1.TaskRun{
 			Spec: v1alpha1.TaskRunSpec{
@@ -304,41 +346,18 @@
 						"label2": "value2",
 					},
 				},
-=======
-		name: "TaskRun managed-by set in request and config (request wins)",
-		in: &v1alpha1.TaskRun{
-			ObjectMeta: metav1.ObjectMeta{
-				Labels: map[string]string{"app.kubernetes.io/managed-by": "user-specified"},
-			},
-			Spec: v1alpha1.TaskRunSpec{
-				TaskRef: &v1alpha1.TaskRef{Name: "foo"},
-			},
-		},
-		want: &v1alpha1.TaskRun{
-			ObjectMeta: metav1.ObjectMeta{
-				Labels: map[string]string{"app.kubernetes.io/managed-by": "user-specified"},
-			},
-			Spec: v1alpha1.TaskRunSpec{
-				TaskRef: &v1alpha1.TaskRef{Name: "foo", Kind: v1alpha1.NamespacedTaskKind},
-				Timeout: &metav1.Duration{Duration: 5 * time.Minute},
->>>>>>> f4132a2e
-			},
-		},
-		wc: func(ctx context.Context) context.Context {
-			s := config.NewStore(logtesting.TestLogger(t))
-			s.OnConfigChanged(&corev1.ConfigMap{
-				ObjectMeta: metav1.ObjectMeta{
-					Name: config.DefaultsConfigName,
-				},
-				Data: map[string]string{
-<<<<<<< HEAD
+			},
+		},
+		wc: func(ctx context.Context) context.Context {
+			s := config.NewStore(logtesting.TestLogger(t))
+			s.OnConfigChanged(&corev1.ConfigMap{
+				ObjectMeta: metav1.ObjectMeta{
+					Name: config.DefaultsConfigName,
+				},
+				Data: map[string]string{
 					"default-timeout-minutes": "5",
 					"default-service-account": "tekton",
 					"default-pod-template":    "nodeSelector: { 'label': 'value' }",
-=======
-					"default-timeout-minutes":        "5",
-					"default-managed-by-label-value": "something-else",
->>>>>>> f4132a2e
 				},
 			})
 			return s.ToContext(ctx)
