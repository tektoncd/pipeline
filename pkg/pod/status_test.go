/*
Copyright 2019 The Tekton Authors

Licensed under the Apache License, Version 2.0 (the "License");
you may not use this file except in compliance with the License.
You may obtain a copy of the License at

    http://www.apache.org/licenses/LICENSE-2.0

Unless required by applicable law or agreed to in writing, software
distributed under the License is distributed on an "AS IS" BASIS,
WITHOUT WARRANTIES OR CONDITIONS OF ANY KIND, either express or implied.
See the License for the specific language governing permissions and
limitations under the License.
*/

package pod

import (
	"testing"
	"time"

	"github.com/google/go-cmp/cmp"
	"github.com/google/go-cmp/cmp/cmpopts"
	"github.com/tektoncd/pipeline/pkg/apis/pipeline/v1beta1"
	"github.com/tektoncd/pipeline/test/diff"
	corev1 "k8s.io/api/core/v1"
	metav1 "k8s.io/apimachinery/pkg/apis/meta/v1"
	"knative.dev/pkg/apis"
	duckv1beta1 "knative.dev/pkg/apis/duck/v1beta1"
	"knative.dev/pkg/logging"
)

var ignoreVolatileTime = cmp.Comparer(func(_, _ apis.VolatileTime) bool { return true })

<<<<<<< HEAD
=======
func TestSetTaskRunStatusBasedOnStepStatus(t *testing.T) {
	for _, c := range []struct {
		desc              string
		ContainerStatuses []corev1.ContainerStatus
	}{{
		desc: "test result with large pipeline result.",
		ContainerStatuses: []corev1.ContainerStatus{{
			Name: "step-bar-0",
			State: corev1.ContainerState{
				Terminated: &corev1.ContainerStateTerminated{
					Message: `[{"key":"resultName","value":"resultValue", "type":1}, {"key":"digest","value":"sha256:1234","resourceRef":{"name":"source-image"}}]`,
				},
			},
		},
			{
				Name: "step-bar1",
				State: corev1.ContainerState{
					Terminated: &corev1.ContainerStateTerminated{
						Message: `[{"key":"resultName","value":"resultValue", "type":1}, {"key":"digest","value":"sha256:1234` + strings.Repeat("a", 2048) + `","resourceRef":{"name":"source-image"}}]`,
					},
				},
			},
			{
				Name: "step-bar2",
				State: corev1.ContainerState{
					Terminated: &corev1.ContainerStateTerminated{
						Message: `[{"key":"resultName","value":"resultValue", "type":1}, {"key":"digest","value":"sha256:1234` + strings.Repeat("a", 3072) + `","resourceRef":{"name":"source-image"}}]`,
					},
				},
			}},
	}} {
		t.Run(c.desc, func(t *testing.T) {
			startTime := time.Date(2010, 1, 1, 1, 1, 1, 1, time.UTC)
			tr := v1beta1.TaskRun{
				ObjectMeta: metav1.ObjectMeta{
					Name:      "task-run",
					Namespace: "foo",
				},
				Status: v1beta1.TaskRunStatus{
					TaskRunStatusFields: v1beta1.TaskRunStatusFields{
						StartTime: &metav1.Time{Time: startTime},
					},
				},
			}

			logger, _ := logging.NewLogger("", "status")
			merr := setTaskRunStatusBasedOnStepStatus(logger, c.ContainerStatuses, &tr)
			if merr != nil {
				t.Errorf("setTaskRunStatusBasedOnStepStatus: %s", merr)
			}

		})
	}
}

>>>>>>> 87d5f9cf
func TestMakeTaskRunStatus(t *testing.T) {
	for _, c := range []struct {
		desc      string
		podStatus corev1.PodStatus
		pod       corev1.Pod
		want      v1beta1.TaskRunStatus
	}{{
		desc:      "empty",
		podStatus: corev1.PodStatus{},

		want: v1beta1.TaskRunStatus{
			Status: statusRunning(),
			TaskRunStatusFields: v1beta1.TaskRunStatusFields{
				Steps:    []v1beta1.StepState{},
				Sidecars: []v1beta1.SidecarState{},
			},
		},
	}, {
		desc: "ignore-creds-init",
		podStatus: corev1.PodStatus{
			InitContainerStatuses: []corev1.ContainerStatus{{
				// creds-init; ignored
				ImageID: "ignored",
			}},
			ContainerStatuses: []corev1.ContainerStatus{{
				Name:    "step-state-name",
				ImageID: "",
				State: corev1.ContainerState{
					Terminated: &corev1.ContainerStateTerminated{
						ExitCode: 123,
					},
				},
			}},
		},
		want: v1beta1.TaskRunStatus{
			Status: statusRunning(),
			TaskRunStatusFields: v1beta1.TaskRunStatusFields{
				Steps: []v1beta1.StepState{{
					ContainerState: corev1.ContainerState{
						Terminated: &corev1.ContainerStateTerminated{
							ExitCode: 123,
						}},
					Name:          "state-name",
					ContainerName: "step-state-name",
				}},
				Sidecars: []v1beta1.SidecarState{},
			},
		},
	}, {
		desc: "ignore-init-containers",
		podStatus: corev1.PodStatus{
			InitContainerStatuses: []corev1.ContainerStatus{{
				// creds-init; ignored.
				ImageID: "ignoreme",
			}, {
				// git-init; ignored.
				ImageID: "ignoreme",
			}},
			ContainerStatuses: []corev1.ContainerStatus{{
				Name:    "step-state-name",
				ImageID: "image-id",
				State: corev1.ContainerState{
					Terminated: &corev1.ContainerStateTerminated{
						ExitCode: 123,
					},
				},
			}},
		},
		want: v1beta1.TaskRunStatus{
			Status: statusRunning(),
			TaskRunStatusFields: v1beta1.TaskRunStatusFields{
				Steps: []v1beta1.StepState{{
					ContainerState: corev1.ContainerState{
						Terminated: &corev1.ContainerStateTerminated{
							ExitCode: 123,
						}},
					Name:          "state-name",
					ContainerName: "step-state-name",
					ImageID:       "image-id",
				}},
				Sidecars: []v1beta1.SidecarState{},
			},
		},
	}, {
		desc: "success",
		podStatus: corev1.PodStatus{
			Phase: corev1.PodSucceeded,
			ContainerStatuses: []corev1.ContainerStatus{{
				Name: "step-step-push",
				State: corev1.ContainerState{
					Terminated: &corev1.ContainerStateTerminated{
						ExitCode: 0,
					},
				},
				ImageID: "image-id",
			}},
		},
		want: v1beta1.TaskRunStatus{
			Status: statusSuccess(),
			TaskRunStatusFields: v1beta1.TaskRunStatusFields{
				Steps: []v1beta1.StepState{{
					ContainerState: corev1.ContainerState{
						Terminated: &corev1.ContainerStateTerminated{
							ExitCode: 0,
						}},
					Name:          "step-push",
					ContainerName: "step-step-push",
					ImageID:       "image-id",
				}},
				Sidecars: []v1beta1.SidecarState{},
				// We don't actually care about the time, just that it's not nil
				CompletionTime: &metav1.Time{Time: time.Now()},
			},
		},
	}, {
		desc: "running",
		podStatus: corev1.PodStatus{
			Phase: corev1.PodRunning,
			ContainerStatuses: []corev1.ContainerStatus{{
				Name: "step-running-step",
				State: corev1.ContainerState{
					Running: &corev1.ContainerStateRunning{},
				},
			}},
		},
		want: v1beta1.TaskRunStatus{
			Status: statusRunning(),
			TaskRunStatusFields: v1beta1.TaskRunStatusFields{
				Steps: []v1beta1.StepState{{
					ContainerState: corev1.ContainerState{
						Running: &corev1.ContainerStateRunning{},
					},
					Name:          "running-step",
					ContainerName: "step-running-step",
				}},
				Sidecars: []v1beta1.SidecarState{},
			},
		},
	}, {
		desc: "failure-terminated",
		podStatus: corev1.PodStatus{
			Phase: corev1.PodFailed,
			InitContainerStatuses: []corev1.ContainerStatus{{
				// creds-init status; ignored
				ImageID: "ignore-me",
			}},
			ContainerStatuses: []corev1.ContainerStatus{{
				Name:    "step-failure",
				ImageID: "image-id",
				State: corev1.ContainerState{
					Terminated: &corev1.ContainerStateTerminated{
						ExitCode: 123,
					},
				},
			}},
		},
		want: v1beta1.TaskRunStatus{
			Status: statusFailure(v1beta1.TaskRunReasonFailed.String(), "\"step-failure\" exited with code 123 (image: \"image-id\"); for logs run: kubectl -n foo logs pod -c step-failure\n"),
			TaskRunStatusFields: v1beta1.TaskRunStatusFields{
				Steps: []v1beta1.StepState{{
					ContainerState: corev1.ContainerState{
						Terminated: &corev1.ContainerStateTerminated{
							ExitCode: 123,
						}},

					Name:          "failure",
					ContainerName: "step-failure",
					ImageID:       "image-id",
				}},
				Sidecars: []v1beta1.SidecarState{},
				// We don't actually care about the time, just that it's not nil
				CompletionTime: &metav1.Time{Time: time.Now()},
			},
		},
	}, {
		desc: "failure-message",
		podStatus: corev1.PodStatus{
			Phase:   corev1.PodFailed,
			Message: "boom",
		},
		want: v1beta1.TaskRunStatus{
			Status: statusFailure(v1beta1.TaskRunReasonFailed.String(), "boom"),
			TaskRunStatusFields: v1beta1.TaskRunStatusFields{
				Steps:    []v1beta1.StepState{},
				Sidecars: []v1beta1.SidecarState{},
				// We don't actually care about the time, just that it's not nil
				CompletionTime: &metav1.Time{Time: time.Now()},
			},
		},
	}, {
		desc: "failed with OOM",
		podStatus: corev1.PodStatus{
			Phase: corev1.PodSucceeded,
			ContainerStatuses: []corev1.ContainerStatus{{
				Name: "step-step-push",
				State: corev1.ContainerState{
					Terminated: &corev1.ContainerStateTerminated{
						Reason:   "OOMKilled",
						ExitCode: 0,
					},
				},
				ImageID: "image-id",
			}},
		},
		want: v1beta1.TaskRunStatus{
			Status: statusFailure(v1beta1.TaskRunReasonFailed.String(), "OOMKilled"),
			TaskRunStatusFields: v1beta1.TaskRunStatusFields{
				Steps: []v1beta1.StepState{{
					ContainerState: corev1.ContainerState{
						Terminated: &corev1.ContainerStateTerminated{
							Reason:   "OOMKilled",
							ExitCode: 0,
						}},
					Name:          "step-push",
					ContainerName: "step-step-push",
					ImageID:       "image-id",
				}},
				Sidecars: []v1beta1.SidecarState{},
				// We don't actually care about the time, just that it's not nil
				CompletionTime: &metav1.Time{Time: time.Now()},
			},
		},
	}, {
		desc:      "failure-unspecified",
		podStatus: corev1.PodStatus{Phase: corev1.PodFailed},
		want: v1beta1.TaskRunStatus{
			Status: statusFailure(v1beta1.TaskRunReasonFailed.String(), "build failed for unspecified reasons."),
			TaskRunStatusFields: v1beta1.TaskRunStatusFields{
				Steps:    []v1beta1.StepState{},
				Sidecars: []v1beta1.SidecarState{},
				// We don't actually care about the time, just that it's not nil
				CompletionTime: &metav1.Time{Time: time.Now()},
			},
		},
	}, {
		desc: "pending-waiting-message",
		podStatus: corev1.PodStatus{
			Phase:                 corev1.PodPending,
			InitContainerStatuses: []corev1.ContainerStatus{{
				// creds-init status; ignored
			}},
			ContainerStatuses: []corev1.ContainerStatus{{
				Name: "step-status-name",
				State: corev1.ContainerState{
					Waiting: &corev1.ContainerStateWaiting{
						Message: "i'm pending",
					},
				},
			}},
		},
		want: v1beta1.TaskRunStatus{
			Status: statusPending("Pending", `build step "step-status-name" is pending with reason "i'm pending"`),
			TaskRunStatusFields: v1beta1.TaskRunStatusFields{
				Steps: []v1beta1.StepState{{
					ContainerState: corev1.ContainerState{
						Waiting: &corev1.ContainerStateWaiting{
							Message: "i'm pending",
						},
					},
					Name:          "status-name",
					ContainerName: "step-status-name",
				}},
				Sidecars: []v1beta1.SidecarState{},
			},
		},
	}, {
		desc: "pending-pod-condition",
		podStatus: corev1.PodStatus{
			Phase: corev1.PodPending,
			Conditions: []corev1.PodCondition{{
				Status:  corev1.ConditionUnknown,
				Type:    "the type",
				Message: "the message",
			}},
		},
		want: v1beta1.TaskRunStatus{
			Status: statusPending("Pending", `pod status "the type":"Unknown"; message: "the message"`),
			TaskRunStatusFields: v1beta1.TaskRunStatusFields{
				Steps:    []v1beta1.StepState{},
				Sidecars: []v1beta1.SidecarState{},
			},
		},
	}, {
		desc: "pending-message",
		podStatus: corev1.PodStatus{
			Phase:   corev1.PodPending,
			Message: "pod status message",
		},
		want: v1beta1.TaskRunStatus{
			Status: statusPending("Pending", "pod status message"),
			TaskRunStatusFields: v1beta1.TaskRunStatusFields{
				Steps:    []v1beta1.StepState{},
				Sidecars: []v1beta1.SidecarState{},
			},
		},
	}, {
		desc:      "pending-no-message",
		podStatus: corev1.PodStatus{Phase: corev1.PodPending},
		want: v1beta1.TaskRunStatus{
			Status: statusPending("Pending", "Pending"),
			TaskRunStatusFields: v1beta1.TaskRunStatusFields{
				Steps:    []v1beta1.StepState{},
				Sidecars: []v1beta1.SidecarState{},
			},
		},
	}, {
		desc: "pending-not-enough-node-resources",
		podStatus: corev1.PodStatus{
			Phase: corev1.PodPending,
			Conditions: []corev1.PodCondition{{
				Reason:  corev1.PodReasonUnschedulable,
				Message: "0/1 nodes are available: 1 Insufficient cpu.",
			}},
		},
		want: v1beta1.TaskRunStatus{
			Status: statusPending(ReasonExceededNodeResources, "TaskRun Pod exceeded available resources"),
			TaskRunStatusFields: v1beta1.TaskRunStatusFields{
				Steps:    []v1beta1.StepState{},
				Sidecars: []v1beta1.SidecarState{},
			},
		},
	}, {
		desc: "pending-CreateContainerConfigError",
		podStatus: corev1.PodStatus{
			Phase: corev1.PodPending,
			ContainerStatuses: []corev1.ContainerStatus{{
				State: corev1.ContainerState{
					Waiting: &corev1.ContainerStateWaiting{
						Reason: "CreateContainerConfigError",
					},
				},
			}},
		},
		want: v1beta1.TaskRunStatus{
			Status: statusFailure(ReasonCreateContainerConfigError, "Failed to create pod due to config error"),
			TaskRunStatusFields: v1beta1.TaskRunStatusFields{
				Steps:    []v1beta1.StepState{},
				Sidecars: []v1beta1.SidecarState{},
			},
		},
	}, {
		desc: "with-sidecar-running",
		podStatus: corev1.PodStatus{
			Phase: corev1.PodRunning,
			ContainerStatuses: []corev1.ContainerStatus{{
				Name: "step-running-step",
				State: corev1.ContainerState{
					Running: &corev1.ContainerStateRunning{},
				},
			}, {
				Name:    "sidecar-running",
				ImageID: "image-id",
				State: corev1.ContainerState{
					Running: &corev1.ContainerStateRunning{},
				},
				Ready: true,
			}},
		},
		want: v1beta1.TaskRunStatus{
			Status: statusRunning(),
			TaskRunStatusFields: v1beta1.TaskRunStatusFields{
				Steps: []v1beta1.StepState{{
					ContainerState: corev1.ContainerState{
						Running: &corev1.ContainerStateRunning{},
					},
					Name:          "running-step",
					ContainerName: "step-running-step",
				}},
				Sidecars: []v1beta1.SidecarState{{
					ContainerState: corev1.ContainerState{
						Running: &corev1.ContainerStateRunning{},
					},
					Name:          "running",
					ImageID:       "image-id",
					ContainerName: "sidecar-running",
				}},
			},
		},
	}, {
		desc: "with-sidecar-waiting",
		podStatus: corev1.PodStatus{
			Phase: corev1.PodRunning,
			ContainerStatuses: []corev1.ContainerStatus{{
				Name: "step-waiting-step",
				State: corev1.ContainerState{
					Waiting: &corev1.ContainerStateWaiting{
						Reason:  "PodInitializing",
						Message: "PodInitializing",
					},
				},
			}, {
				Name:    "sidecar-waiting",
				ImageID: "image-id",
				State: corev1.ContainerState{
					Waiting: &corev1.ContainerStateWaiting{
						Reason:  "PodInitializing",
						Message: "PodInitializing",
					},
				},
				Ready: true,
			}},
		},
		want: v1beta1.TaskRunStatus{
			Status: statusRunning(),
			TaskRunStatusFields: v1beta1.TaskRunStatusFields{
				Steps: []v1beta1.StepState{{
					ContainerState: corev1.ContainerState{
						Waiting: &corev1.ContainerStateWaiting{
							Reason:  "PodInitializing",
							Message: "PodInitializing",
						},
					},
					Name:          "waiting-step",
					ContainerName: "step-waiting-step",
				}},
				Sidecars: []v1beta1.SidecarState{{
					ContainerState: corev1.ContainerState{
						Waiting: &corev1.ContainerStateWaiting{
							Reason:  "PodInitializing",
							Message: "PodInitializing",
						},
					},
					Name:          "waiting",
					ImageID:       "image-id",
					ContainerName: "sidecar-waiting",
				}},
			},
		},
	}, {
		desc: "with-sidecar-terminated",
		podStatus: corev1.PodStatus{
			Phase: corev1.PodRunning,
			ContainerStatuses: []corev1.ContainerStatus{{
				Name: "step-running-step",
				State: corev1.ContainerState{
					Running: &corev1.ContainerStateRunning{},
				},
			}, {
				Name:    "sidecar-error",
				ImageID: "image-id",
				State: corev1.ContainerState{
					Terminated: &corev1.ContainerStateTerminated{
						ExitCode: 1,
						Reason:   "Error",
						Message:  "Error",
					},
				},
				Ready: true,
			}},
		},
		want: v1beta1.TaskRunStatus{
			Status: statusRunning(),
			TaskRunStatusFields: v1beta1.TaskRunStatusFields{
				Steps: []v1beta1.StepState{{
					ContainerState: corev1.ContainerState{
						Running: &corev1.ContainerStateRunning{},
					},
					Name:          "running-step",
					ContainerName: "step-running-step",
				}},
				Sidecars: []v1beta1.SidecarState{{
					ContainerState: corev1.ContainerState{
						Terminated: &corev1.ContainerStateTerminated{
							ExitCode: 1,
							Reason:   "Error",
							Message:  "Error",
						},
					},
					Name:          "error",
					ImageID:       "image-id",
					ContainerName: "sidecar-error",
				}},
			},
		},
	}, {
		desc: "image resource updated",
		podStatus: corev1.PodStatus{
			Phase: corev1.PodSucceeded,
			ContainerStatuses: []corev1.ContainerStatus{{
				Name: "step-foo",
				State: corev1.ContainerState{
					Terminated: &corev1.ContainerStateTerminated{
						Message: `[{"key":"digest","value":"sha256:12345","resourceRef":{"name":"source-image"}}]`,
					},
				},
			}},
		},
		want: v1beta1.TaskRunStatus{
			Status: statusSuccess(),
			TaskRunStatusFields: v1beta1.TaskRunStatusFields{
				Steps: []v1beta1.StepState{{
					ContainerState: corev1.ContainerState{
						Terminated: &corev1.ContainerStateTerminated{
							Message: `[{"key":"digest","value":"sha256:12345","resourceRef":{"name":"source-image"}}]`,
						}},
					Name:          "foo",
					ContainerName: "step-foo",
				}},
				Sidecars: []v1beta1.SidecarState{},
				ResourcesResult: []v1beta1.PipelineResourceResult{{
					Key:         "digest",
					Value:       "sha256:12345",
					ResourceRef: &v1beta1.PipelineResourceRef{Name: "source-image"},
				}},
				// We don't actually care about the time, just that it's not nil
				CompletionTime: &metav1.Time{Time: time.Now()},
			},
		},
	}, {
		desc: "test result with pipeline result",
		podStatus: corev1.PodStatus{
			Phase: corev1.PodSucceeded,
			ContainerStatuses: []corev1.ContainerStatus{{
				Name: "step-bar",
				State: corev1.ContainerState{
					Terminated: &corev1.ContainerStateTerminated{
						Message: `[{"key":"resultName","value":"resultValue", "type":1}, {"key":"digest","value":"sha256:1234","resourceRef":{"name":"source-image"}}]`,
					},
				},
			}},
		},
		want: v1beta1.TaskRunStatus{
			Status: statusSuccess(),
			TaskRunStatusFields: v1beta1.TaskRunStatusFields{
				Steps: []v1beta1.StepState{{
					ContainerState: corev1.ContainerState{
						Terminated: &corev1.ContainerStateTerminated{
							Message: `[{"key":"digest","value":"sha256:1234","resourceRef":{"name":"source-image"}},{"key":"resultName","value":"resultValue","type":1}]`,
						}},
					Name:          "bar",
					ContainerName: "step-bar",
				}},
				Sidecars: []v1beta1.SidecarState{},
				ResourcesResult: []v1beta1.PipelineResourceResult{{
					Key:         "digest",
					Value:       "sha256:1234",
					ResourceRef: &v1beta1.PipelineResourceRef{Name: "source-image"},
				}},
				TaskRunResults: []v1beta1.TaskRunResult{{
					Name:  "resultName",
					Value: "resultValue",
				}},
				// We don't actually care about the time, just that it's not nil
				CompletionTime: &metav1.Time{Time: time.Now()},
			},
		},
	}, {
		desc: "test result with pipeline result - no result type",
		podStatus: corev1.PodStatus{
			Phase: corev1.PodSucceeded,
			ContainerStatuses: []corev1.ContainerStatus{{
				Name: "step-banana",
				State: corev1.ContainerState{
					Terminated: &corev1.ContainerStateTerminated{
						Message: `[{"key":"resultName","value":"resultValue", "type":1}, {"key":"digest","value":"sha256:1234","resourceRef":{"name":"source-image"}}]`,
					},
				},
			}},
		},
		want: v1beta1.TaskRunStatus{
			Status: statusSuccess(),
			TaskRunStatusFields: v1beta1.TaskRunStatusFields{
				Steps: []v1beta1.StepState{{
					ContainerState: corev1.ContainerState{
						Terminated: &corev1.ContainerStateTerminated{
							Message: `[{"key":"digest","value":"sha256:1234","resourceRef":{"name":"source-image"}},{"key":"resultName","value":"resultValue","type":1}]`,
						}},
					Name:          "banana",
					ContainerName: "step-banana",
				}},
				Sidecars: []v1beta1.SidecarState{},
				ResourcesResult: []v1beta1.PipelineResourceResult{{
					Key:         "digest",
					Value:       "sha256:1234",
					ResourceRef: &v1beta1.PipelineResourceRef{Name: "source-image"},
				}},
				TaskRunResults: []v1beta1.TaskRunResult{{
					Name:  "resultName",
					Value: "resultValue",
				}},
				// We don't actually care about the time, just that it's not nil
				CompletionTime: &metav1.Time{Time: time.Now()},
			},
		},
	}, {
		desc: "two test results",
		podStatus: corev1.PodStatus{
			Phase: corev1.PodSucceeded,
			ContainerStatuses: []corev1.ContainerStatus{{
				Name: "step-one",
				State: corev1.ContainerState{
					Terminated: &corev1.ContainerStateTerminated{
						Message: `[{"key":"resultNameOne","value":"resultValueOne", "type":1}, {"key":"resultNameTwo","value":"resultValueTwo", "type":1}]`,
					},
				},
			}, {
				Name: "step-two",
				State: corev1.ContainerState{
					Terminated: &corev1.ContainerStateTerminated{
						Message: `[{"key":"resultNameOne","value":"resultValueThree","type":1},{"key":"resultNameTwo","value":"resultValueTwo","type":1}]`,
					},
				},
			}},
		},
		want: v1beta1.TaskRunStatus{
			Status: statusSuccess(),
			TaskRunStatusFields: v1beta1.TaskRunStatusFields{
				Steps: []v1beta1.StepState{{
					ContainerState: corev1.ContainerState{
						Terminated: &corev1.ContainerStateTerminated{
							Message: `[{"key":"resultNameOne","value":"resultValueOne","type":1},{"key":"resultNameTwo","value":"resultValueTwo","type":1}]`,
						}},
					Name:          "one",
					ContainerName: "step-one",
				}, {
					ContainerState: corev1.ContainerState{
						Terminated: &corev1.ContainerStateTerminated{
							Message: `[{"key":"resultNameOne","value":"resultValueThree","type":1},{"key":"resultNameTwo","value":"resultValueTwo","type":1}]`,
						}},
					Name:          "two",
					ContainerName: "step-two",
				}},
				Sidecars: []v1beta1.SidecarState{},
				TaskRunResults: []v1beta1.TaskRunResult{{
					Name:  "resultNameOne",
					Value: "resultValueThree",
				}, {
					Name:  "resultNameTwo",
					Value: "resultValueTwo",
				}},
				// We don't actually care about the time, just that it's not nil
				CompletionTime: &metav1.Time{Time: time.Now()},
			},
		},
	}, {
		desc: "taskrun status set to failed if task fails",
		podStatus: corev1.PodStatus{
			Phase: corev1.PodFailed,
			ContainerStatuses: []corev1.ContainerStatus{{
				Name: "step-mango",
				State: corev1.ContainerState{
					Terminated: &corev1.ContainerStateTerminated{},
				},
			}},
		},
		want: v1beta1.TaskRunStatus{
			Status: statusFailure(v1beta1.TaskRunReasonFailed.String(), "build failed for unspecified reasons."),
			TaskRunStatusFields: v1beta1.TaskRunStatusFields{
				Steps: []v1beta1.StepState{{
					ContainerState: corev1.ContainerState{
						Terminated: &corev1.ContainerStateTerminated{}},
					Name:          "mango",
					ContainerName: "step-mango",
				}},
				Sidecars: []v1beta1.SidecarState{},
				// We don't actually care about the time, just that it's not nil
				CompletionTime: &metav1.Time{Time: time.Now()},
			},
		},
	}, {
		desc: "termination message not adhering to pipelineresourceresult format is filtered from taskrun termination message",
		podStatus: corev1.PodStatus{
			Phase: corev1.PodSucceeded,
			ContainerStatuses: []corev1.ContainerStatus{{
				Name: "step-pineapple",
				State: corev1.ContainerState{
					Terminated: &corev1.ContainerStateTerminated{
						Message: `[{"invalid":"resultName","invalid":"resultValue"}]`,
					},
				},
			}},
		},
		want: v1beta1.TaskRunStatus{
			Status: statusSuccess(),
			TaskRunStatusFields: v1beta1.TaskRunStatusFields{
				Steps: []v1beta1.StepState{{
					ContainerState: corev1.ContainerState{
						Terminated: &corev1.ContainerStateTerminated{}},
					Name:          "pineapple",
					ContainerName: "step-pineapple",
				}},
				Sidecars: []v1beta1.SidecarState{},
				// We don't actually care about the time, just that it's not nil
				CompletionTime: &metav1.Time{Time: time.Now()},
			},
		},
	}, {
		desc: "filter internaltektonresult",
		podStatus: corev1.PodStatus{
			Phase: corev1.PodSucceeded,
			ContainerStatuses: []corev1.ContainerStatus{{
				Name: "step-pear",
				State: corev1.ContainerState{
					Terminated: &corev1.ContainerStateTerminated{
						Message: `[{"key":"resultNameOne","value":"","type":2}, {"key":"resultNameTwo","value":"","type":3}, {"key":"resultNameThree","value":"","type":1}]`},
				},
			}},
		},
		want: v1beta1.TaskRunStatus{
			Status: statusSuccess(),
			TaskRunStatusFields: v1beta1.TaskRunStatusFields{
				Steps: []v1beta1.StepState{{
					ContainerState: corev1.ContainerState{
						Terminated: &corev1.ContainerStateTerminated{
							Message: `[{"key":"resultNameOne","value":"","type":2},{"key":"resultNameThree","value":"","type":1}]`,
						}},
					Name:          "pear",
					ContainerName: "step-pear",
				}},
				Sidecars: []v1beta1.SidecarState{},
				ResourcesResult: []v1beta1.PipelineResourceResult{{
					Key:        "resultNameOne",
					Value:      "",
					ResultType: v1beta1.PipelineResourceResultType,
				}},
				TaskRunResults: []v1beta1.TaskRunResult{{
					Name:  "resultNameThree",
					Value: "",
				}},
				// We don't actually care about the time, just that it's not nil
				CompletionTime: &metav1.Time{Time: time.Now()},
			},
		},
	}, {
		desc: "filter internaltektonresult with `type` as string",
		podStatus: corev1.PodStatus{
			Phase: corev1.PodSucceeded,
			ContainerStatuses: []corev1.ContainerStatus{{
				Name: "step-pear",
				State: corev1.ContainerState{
					Terminated: &corev1.ContainerStateTerminated{
						Message: `[{"key":"resultNameOne","value":"","type":"PipelineResourceResult"}, {"key":"resultNameTwo","value":"","type":"InternalTektonResult"}, {"key":"resultNameThree","value":"","type":"TaskRunResult"}]`,
					},
				},
			}},
		},
		want: v1beta1.TaskRunStatus{
			Status: statusSuccess(),
			TaskRunStatusFields: v1beta1.TaskRunStatusFields{
				Steps: []v1beta1.StepState{{
					ContainerState: corev1.ContainerState{
						Terminated: &corev1.ContainerStateTerminated{
							Message: `[{"key":"resultNameOne","value":"","type":2},{"key":"resultNameThree","value":"","type":1}]`,
						}},
					Name:          "pear",
					ContainerName: "step-pear",
				}},
				Sidecars: []v1beta1.SidecarState{},
				ResourcesResult: []v1beta1.PipelineResourceResult{{
					Key:        "resultNameOne",
					Value:      "",
					ResultType: v1beta1.PipelineResourceResultType,
				}},
				TaskRunResults: []v1beta1.TaskRunResult{{
					Name:  "resultNameThree",
					Value: "",
				}},
				// We don't actually care about the time, just that it's not nil
				CompletionTime: &metav1.Time{Time: time.Now()},
			},
		},
	}, {
		desc: "correct TaskRun status step order regardless of pod container status order",
		pod: corev1.Pod{
			ObjectMeta: metav1.ObjectMeta{
				Name: "pod",
			},
			Spec: corev1.PodSpec{
				Containers: []corev1.Container{{
					Name: "step-first",
				}, {
					Name: "step-second",
				}, {
					Name: "step-third",
				}, {
					Name: "step-",
				}, {
					Name: "step-fourth",
				}},
			},
			Status: corev1.PodStatus{
				Phase: corev1.PodSucceeded,
				ContainerStatuses: []corev1.ContainerStatus{{
					Name: "step-second",
					State: corev1.ContainerState{
						Terminated: &corev1.ContainerStateTerminated{},
					},
				}, {
					Name: "step-fourth",
					State: corev1.ContainerState{
						Terminated: &corev1.ContainerStateTerminated{},
					},
				}, {
					Name: "step-",
					State: corev1.ContainerState{
						Terminated: &corev1.ContainerStateTerminated{},
					},
				}, {
					Name: "step-first",
					State: corev1.ContainerState{
						Terminated: &corev1.ContainerStateTerminated{},
					},
				}, {
					Name: "step-third",
					State: corev1.ContainerState{
						Terminated: &corev1.ContainerStateTerminated{},
					},
				}},
			},
		},
		want: v1beta1.TaskRunStatus{
			Status: statusSuccess(),
			TaskRunStatusFields: v1beta1.TaskRunStatusFields{
				Steps: []v1beta1.StepState{{
					ContainerState: corev1.ContainerState{
						Terminated: &corev1.ContainerStateTerminated{},
					},
					Name:          "first",
					ContainerName: "step-first",
				}, {
					ContainerState: corev1.ContainerState{
						Terminated: &corev1.ContainerStateTerminated{}},
					Name:          "second",
					ContainerName: "step-second",
				}, {
					ContainerState: corev1.ContainerState{
						Terminated: &corev1.ContainerStateTerminated{}},
					Name:          "third",
					ContainerName: "step-third",
				}, {
					ContainerState: corev1.ContainerState{
						Terminated: &corev1.ContainerStateTerminated{}},
					Name:          "",
					ContainerName: "step-",
				}, {
					ContainerState: corev1.ContainerState{
						Terminated: &corev1.ContainerStateTerminated{}},
					Name:          "fourth",
					ContainerName: "step-fourth",
				}},
				Sidecars: []v1beta1.SidecarState{},
				// We don't actually care about the time, just that it's not nil
				CompletionTime: &metav1.Time{Time: time.Now()},
			},
		},
	}, {
		desc: "include non zero exit code in a container termination message if entrypoint is set to ignore the error",
		pod: corev1.Pod{
			ObjectMeta: metav1.ObjectMeta{
				Name: "pod",
			},
			Spec: corev1.PodSpec{
				Containers: []corev1.Container{{
					Name: "step-first",
				}, {
					Name: "step-second",
				}},
			},
			Status: corev1.PodStatus{
				Phase: corev1.PodSucceeded,
				ContainerStatuses: []corev1.ContainerStatus{{
					Name: "step-first",
					State: corev1.ContainerState{
						Terminated: &corev1.ContainerStateTerminated{
							Message: `[{"key":"ExitCode","value":"11","type":"InternalTektonResult"}]`,
						},
					},
				}, {
					Name: "step-second",
					State: corev1.ContainerState{
						Terminated: &corev1.ContainerStateTerminated{},
					},
				}},
			},
		},
		want: v1beta1.TaskRunStatus{
			Status: statusSuccess(),
			TaskRunStatusFields: v1beta1.TaskRunStatusFields{
				Steps: []v1beta1.StepState{{
					ContainerState: corev1.ContainerState{
						Terminated: &corev1.ContainerStateTerminated{
							ExitCode: 11,
						},
					},
					Name:          "first",
					ContainerName: "step-first",
				}, {
					ContainerState: corev1.ContainerState{
						Terminated: &corev1.ContainerStateTerminated{
							ExitCode: 0,
						}},
					Name:          "second",
					ContainerName: "step-second",
				}},
				Sidecars: []v1beta1.SidecarState{},
				// We don't actually care about the time, just that it's not nil
				CompletionTime: &metav1.Time{Time: time.Now()},
			},
		},
	}} {
		t.Run(c.desc, func(t *testing.T) {
			now := metav1.Now()
			if cmp.Diff(c.pod, corev1.Pod{}) == "" {
				c.pod = corev1.Pod{
					ObjectMeta: metav1.ObjectMeta{
						Name:              "pod",
						Namespace:         "foo",
						CreationTimestamp: now,
					},
					Status: c.podStatus,
				}
			}

			startTime := time.Date(2010, 1, 1, 1, 1, 1, 1, time.UTC)
			tr := v1beta1.TaskRun{
				ObjectMeta: metav1.ObjectMeta{
					Name:      "task-run",
					Namespace: "foo",
				},
				Status: v1beta1.TaskRunStatus{
					TaskRunStatusFields: v1beta1.TaskRunStatusFields{
						StartTime: &metav1.Time{Time: startTime},
					},
				},
			}

			logger, _ := logging.NewLogger("", "status")
			got, err := MakeTaskRunStatus(logger, tr, &c.pod)
			if err != nil {
				t.Errorf("MakeTaskRunResult: %s", err)
			}

			// Common traits, set for test case brevity.
			c.want.PodName = "pod"
			c.want.StartTime = &metav1.Time{Time: startTime}

			ensureTimeNotNil := cmp.Comparer(func(x, y *metav1.Time) bool {
				if x == nil {
					return y == nil
				}
				return y != nil
			})
			if d := cmp.Diff(c.want, got, ignoreVolatileTime, ensureTimeNotNil); d != "" {
				t.Errorf("Diff %s", diff.PrintWantGot(d))
			}
			if tr.Status.StartTime.Time != c.want.StartTime.Time {
				t.Errorf("Expected TaskRun startTime to be unchanged but was %s", tr.Status.StartTime)
			}
		})
	}
}

func TestMakeRunStatusJSONError(t *testing.T) {

	pod := &corev1.Pod{
		ObjectMeta: metav1.ObjectMeta{
			Name:      "pod",
			Namespace: "foo",
		},
		Spec: corev1.PodSpec{
			Containers: []corev1.Container{{
				Name: "step-non-json",
			}, {
				Name: "step-after-non-json",
			}, {
				Name: "step-this-step-might-panic",
			}, {
				Name: "step-foo",
			}},
		},
		Status: corev1.PodStatus{
			Phase: corev1.PodFailed,
			ContainerStatuses: []corev1.ContainerStatus{{
				Name:    "step-this-step-might-panic",
				ImageID: "image",
				State: corev1.ContainerState{
					Terminated: &corev1.ContainerStateTerminated{},
				},
			}, {
				Name:    "step-foo",
				ImageID: "image",
				State: corev1.ContainerState{
					Terminated: &corev1.ContainerStateTerminated{},
				},
			}, {
				Name:    "step-non-json",
				ImageID: "image",
				State: corev1.ContainerState{
					Terminated: &corev1.ContainerStateTerminated{
						ExitCode: 1,
						Message:  "this is a non-json termination message. dont panic!",
					},
				},
			}, {
				Name:    "step-after-non-json",
				ImageID: "image",
				State: corev1.ContainerState{
					Terminated: &corev1.ContainerStateTerminated{},
				},
			}},
		},
	}
	wantTr := v1beta1.TaskRunStatus{
		Status: statusFailure(v1beta1.TaskRunReasonFailed.String(), "\"step-non-json\" exited with code 1 (image: \"image\"); for logs run: kubectl -n foo logs pod -c step-non-json\n"),
		TaskRunStatusFields: v1beta1.TaskRunStatusFields{
			PodName: "pod",
			Steps: []v1beta1.StepState{{
				ContainerState: corev1.ContainerState{
					Terminated: &corev1.ContainerStateTerminated{
						ExitCode: 1,
						Message:  "this is a non-json termination message. dont panic!",
					}},
				Name:          "non-json",
				ContainerName: "step-non-json",
				ImageID:       "image",
			}, {
				ContainerState: corev1.ContainerState{
					Terminated: &corev1.ContainerStateTerminated{}},
				Name:          "after-non-json",
				ContainerName: "step-after-non-json",
				ImageID:       "image",
			}, {
				ContainerState: corev1.ContainerState{
					Terminated: &corev1.ContainerStateTerminated{}},
				Name:          "this-step-might-panic",
				ContainerName: "step-this-step-might-panic",
				ImageID:       "image",
			}, {
				ContainerState: corev1.ContainerState{
					Terminated: &corev1.ContainerStateTerminated{}},
				Name:          "foo",
				ContainerName: "step-foo",
				ImageID:       "image",
			}},
			Sidecars: []v1beta1.SidecarState{},
			// We don't actually care about the time, just that it's not nil
			CompletionTime: &metav1.Time{Time: time.Now()},
		},
	}
	tr := v1beta1.TaskRun{
		ObjectMeta: metav1.ObjectMeta{
			Name:      "task-run",
			Namespace: "foo",
		},
	}

	logger, _ := logging.NewLogger("", "status")
	gotTr, err := MakeTaskRunStatus(logger, tr, pod)
	if err == nil {
		t.Error("Expected error, got nil")
	}

	ensureTimeNotNil := cmp.Comparer(func(x, y *metav1.Time) bool {
		if x == nil {
			return y == nil
		}
		return y != nil
	})
	if d := cmp.Diff(wantTr, gotTr, ignoreVolatileTime, ensureTimeNotNil); d != "" {
		t.Errorf("Diff %s", diff.PrintWantGot(d))
	}

}

func TestSidecarsReady(t *testing.T) {
	for _, c := range []struct {
		desc     string
		statuses []corev1.ContainerStatus
		want     bool
	}{{
		desc: "no sidecars",
		statuses: []corev1.ContainerStatus{
			{Name: "step-ignore-me"},
			{Name: "step-ignore-me"},
			{Name: "step-ignore-me"},
		},
		want: true,
	}, {
		desc: "both sidecars ready",
		statuses: []corev1.ContainerStatus{
			{Name: "step-ignore-me"},
			{
				Name:  "sidecar-bar",
				Ready: true,
				State: corev1.ContainerState{
					Running: &corev1.ContainerStateRunning{
						StartedAt: metav1.NewTime(time.Now()),
					},
				},
			},
			{Name: "step-ignore-me"},
			{
				Name: "sidecar-stopped-baz",
				State: corev1.ContainerState{
					Terminated: &corev1.ContainerStateTerminated{
						ExitCode: 99,
					},
				},
			},
			{Name: "step-ignore-me"},
		},
		want: true,
	}, {
		desc: "one sidecar ready, one not running",
		statuses: []corev1.ContainerStatus{
			{Name: "step-ignore-me"},
			{
				Name:  "sidecar-ready",
				Ready: true,
				State: corev1.ContainerState{
					Running: &corev1.ContainerStateRunning{
						StartedAt: metav1.NewTime(time.Now()),
					},
				},
			},
			{Name: "step-ignore-me"},
			{
				Name: "sidecar-unready",
				State: corev1.ContainerState{
					Waiting: &corev1.ContainerStateWaiting{},
				},
			},
			{Name: "step-ignore-me"},
		},
		want: false,
	}, {
		desc: "one sidecar running but not ready",
		statuses: []corev1.ContainerStatus{
			{Name: "step-ignore-me"},
			{
				Name:  "sidecar-running-not-ready",
				Ready: false, // Not ready.
				State: corev1.ContainerState{
					Running: &corev1.ContainerStateRunning{
						StartedAt: metav1.NewTime(time.Now()),
					},
				},
			},
			{Name: "step-ignore-me"},
		},
		want: false,
	}} {
		t.Run(c.desc, func(t *testing.T) {
			got := SidecarsReady(corev1.PodStatus{
				Phase:             corev1.PodRunning,
				ContainerStatuses: c.statuses,
			})
			if got != c.want {
				t.Errorf("SidecarsReady got %t, want %t", got, c.want)
			}
		})
	}
}

func TestMarkStatusRunning(t *testing.T) {
	trs := v1beta1.TaskRunStatus{}
	markStatusRunning(&trs, v1beta1.TaskRunReasonRunning.String(), "Not all Steps in the Task have finished executing")

	expected := &apis.Condition{
		Type:    apis.ConditionSucceeded,
		Status:  corev1.ConditionUnknown,
		Reason:  v1beta1.TaskRunReasonRunning.String(),
		Message: "Not all Steps in the Task have finished executing",
	}

	if d := cmp.Diff(expected, trs.GetCondition(apis.ConditionSucceeded), cmpopts.IgnoreFields(apis.Condition{}, "LastTransitionTime.Inner.Time")); d != "" {
		t.Errorf("Unexpected status: %s", diff.PrintWantGot(d))
	}
}

func TestMarkStatusFailure(t *testing.T) {
	trs := v1beta1.TaskRunStatus{}
	markStatusFailure(&trs, v1beta1.TaskRunReasonFailed.String(), "failure message")

	expected := &apis.Condition{
		Type:    apis.ConditionSucceeded,
		Status:  corev1.ConditionFalse,
		Reason:  v1beta1.TaskRunReasonFailed.String(),
		Message: "failure message",
	}

	if d := cmp.Diff(expected, trs.GetCondition(apis.ConditionSucceeded), cmpopts.IgnoreFields(apis.Condition{}, "LastTransitionTime.Inner.Time")); d != "" {
		t.Errorf("Unexpected status: %s", diff.PrintWantGot(d))
	}
}

func TestMarkStatusSuccess(t *testing.T) {
	trs := v1beta1.TaskRunStatus{}
	markStatusSuccess(&trs)

	expected := &apis.Condition{
		Type:    apis.ConditionSucceeded,
		Status:  corev1.ConditionTrue,
		Reason:  v1beta1.TaskRunReasonSuccessful.String(),
		Message: "All Steps have completed executing",
	}

	if d := cmp.Diff(expected, trs.GetCondition(apis.ConditionSucceeded), cmpopts.IgnoreFields(apis.Condition{}, "LastTransitionTime.Inner.Time")); d != "" {
		t.Errorf("Unexpected status: %s", diff.PrintWantGot(d))
	}
}

func statusRunning() duckv1beta1.Status {
	var trs v1beta1.TaskRunStatus
	markStatusRunning(&trs, v1beta1.TaskRunReasonRunning.String(), "Not all Steps in the Task have finished executing")
	return trs.Status
}

func statusFailure(reason, message string) duckv1beta1.Status {
	var trs v1beta1.TaskRunStatus
	markStatusFailure(&trs, reason, message)
	return trs.Status
}

func statusSuccess() duckv1beta1.Status {
	var trs v1beta1.TaskRunStatus
	markStatusSuccess(&trs)
	return trs.Status
}

func statusPending(reason, message string) duckv1beta1.Status {
	return duckv1beta1.Status{
		Conditions: []apis.Condition{{
			Type:    apis.ConditionSucceeded,
			Status:  corev1.ConditionUnknown,
			Reason:  reason,
			Message: message,
		}},
	}
}

// TestSortPodContainerStatuses checks that a complex list of container statuses is
// sorted in the way that we expect them to be according to their step order. This
// exercises a specific failure mode we observed where the image-digest-exporter
// status was inserted before user step statuses, which is not a valid ordering.
// See github issue https://github.com/tektoncd/pipeline/issues/3677 for the full
// details of the bug.
func TestSortPodContainerStatuses(t *testing.T) {
	containerNames := []string{
		"step-create-dir-notification-g2fjb",
		"step-create-dir-builtgcsfetcherimage-68lnn",
		"step-create-dir-builtpullrequestinitimage-nr6gc",
		"step-create-dir-builtdigestexporterimage-mlj2j",
		"step-create-dir-builtwebhookimage-zldcx",
		"step-create-dir-builtcontrollerimage-4nncs",
		"step-create-dir-builtgitinitimage-jbdwk",
		"step-create-dir-builtcredsinitimage-mtrcp",
		"step-create-dir-builtkubeconfigwriterimage-nnfrl",
		"step-create-dir-builtnopimage-c9k2k",
		"step-create-dir-builtentrypointimage-dd7vw",
		"step-create-dir-bucket-jr2lk",
		"step-git-source-source-fkrcz",
		"step-create-dir-bucket-gtw4k",
		"step-fetch-bucket-llqdh",
		"step-create-ko-yaml",
		"step-link-input-bucket-to-output",
		"step-ensure-release-dir-exists",
		"step-run-ko",
		"step-copy-to-latest-bucket",
		"step-tag-images",
		"step-image-digest-exporter-vcqhc",
		"step-source-mkdir-bucket-ljkcz",
		"step-source-copy-bucket-5mwpq",
		"step-upload-bucket-kt9b4",
	}
	containerStatusNames := []string{
		"step-copy-to-latest-bucket",
		"step-create-dir-bucket-gtw4k",
		"step-create-dir-bucket-jr2lk",
		"step-create-dir-builtcontrollerimage-4nncs",
		"step-create-dir-builtcredsinitimage-mtrcp",
		"step-create-dir-builtdigestexporterimage-mlj2j",
		"step-create-dir-builtentrypointimage-dd7vw",
		"step-create-dir-builtgcsfetcherimage-68lnn",
		"step-create-dir-builtgitinitimage-jbdwk",
		"step-create-dir-builtkubeconfigwriterimage-nnfrl",
		"step-create-dir-builtnopimage-c9k2k",
		"step-create-dir-builtpullrequestinitimage-nr6gc",
		"step-create-dir-builtwebhookimage-zldcx",
		"step-create-dir-notification-g2fjb",
		"step-create-ko-yaml",
		"step-ensure-release-dir-exists",
		"step-fetch-bucket-llqdh",
		"step-git-source-source-fkrcz",
		"step-image-digest-exporter-vcqhc",
		"step-link-input-bucket-to-output",
		"step-run-ko",
		"step-source-copy-bucket-5mwpq",
		"step-source-mkdir-bucket-ljkcz",
		"step-tag-images",
		"step-upload-bucket-kt9b4",
	}
	containers := []corev1.Container{}
	statuses := []corev1.ContainerStatus{}
	for _, s := range containerNames {
		containers = append(containers, corev1.Container{
			Name: s,
		})
	}
	for _, s := range containerStatusNames {
		statuses = append(statuses, corev1.ContainerStatus{
			Name: s,
		})
	}
	sortPodContainerStatuses(statuses, containers)
	for i := range statuses {
		if statuses[i].Name != containers[i].Name {
			t.Errorf("container status out of order: want %q got %q", containers[i].Name, statuses[i].Name)
		}
	}
}<|MERGE_RESOLUTION|>--- conflicted
+++ resolved
@@ -17,6 +17,7 @@
 package pod
 
 import (
+	"strings"
 	"testing"
 	"time"
 
@@ -33,8 +34,6 @@
 
 var ignoreVolatileTime = cmp.Comparer(func(_, _ apis.VolatileTime) bool { return true })
 
-<<<<<<< HEAD
-=======
 func TestSetTaskRunStatusBasedOnStepStatus(t *testing.T) {
 	for _, c := range []struct {
 		desc              string
@@ -90,7 +89,6 @@
 	}
 }
 
->>>>>>> 87d5f9cf
 func TestMakeTaskRunStatus(t *testing.T) {
 	for _, c := range []struct {
 		desc      string
