--- conflicted
+++ resolved
@@ -403,7 +403,6 @@
 	}
 }
 
-<<<<<<< HEAD
 func TaskRunExpirationSecondsTTL(duration time.Duration) TaskRunSpecOp {
 	return func(trs *v1alpha1.TaskRunSpec) {
 		trs.ExpirationSecondsTTL = &metav1.Duration{Duration: duration}
@@ -415,17 +414,14 @@
 	spec.ExpirationSecondsTTL = nil
 }
 
-// StateTerminated set Terminated to the StepState.
-=======
 // TaskRunPodSecurityContext sets the SecurityContext to the TaskRunSpec (through PodTemplate).
 func TaskRunPodSecurityContext(context *corev1.PodSecurityContext) TaskRunSpecOp {
 	return func(spec *v1alpha1.TaskRunSpec) {
-		spec.PodTemplate.SecurityContext = context
+	        spec.PodTemplate.SecurityContext = context
 	}
 }
 
 // StateTerminated sets Terminated to the StepState.
->>>>>>> 0f20c353
 func StateTerminated(exitcode int) StepStateOp {
 	return func(s *v1alpha1.StepState) {
 		s.ContainerState = corev1.ContainerState{
