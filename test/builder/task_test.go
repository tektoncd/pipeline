/*
Copyright 2019 The Tekton Authors

Licensed under the Apache License, Version 2.0 (the "License");
you may not use this file except in compliance with the License.
You may obtain a copy of the License at

    http://www.apache.org/licenses/LICENSE-2.0

Unless required by applicable law or agreed to in writing, software
distributed under the License is distributed on an "AS IS" BASIS,
WITHOUT WARRANTIES OR CONDITIONS OF ANY KIND, either express or implied.
See the License for the specific language governing permissions and
limitations under the License.
*/

package builder_test

import (
	"testing"
	"time"

	"github.com/google/go-cmp/cmp"
	"github.com/tektoncd/pipeline/pkg/apis/config"
	"github.com/tektoncd/pipeline/pkg/apis/pipeline/v1alpha1"
	"github.com/tektoncd/pipeline/pkg/reconciler/taskrun/resources"
	tb "github.com/tektoncd/pipeline/test/builder"
	corev1 "k8s.io/api/core/v1"
	metav1 "k8s.io/apimachinery/pkg/apis/meta/v1"
	"knative.dev/pkg/apis"
	duckv1beta1 "knative.dev/pkg/apis/duck/v1beta1"
)

var (
	gitResource = tb.PipelineResource("git-resource", "foo", tb.PipelineResourceSpec(
		v1alpha1.PipelineResourceTypeGit, tb.PipelineResourceSpecParam("URL", "https://foo.git"),
	))
	anotherGitResource = tb.PipelineResource("another-git-resource", "foo", tb.PipelineResourceSpec(
		v1alpha1.PipelineResourceTypeGit, tb.PipelineResourceSpecParam("URL", "https://foobar.git"),
	))
)

func TestTask(t *testing.T) {
	task := tb.Task("test-task", "foo", tb.TaskSpec(
		tb.TaskInputs(
			tb.InputsResource("workspace", v1alpha1.PipelineResourceTypeGit, tb.ResourceTargetPath("/foo/bar")),
			tb.InputsResource("optional_workspace", v1alpha1.PipelineResourceTypeGit, tb.ResourceOptional(true)),
			tb.InputsParamSpec("param", v1alpha1.ParamTypeString, tb.ParamSpecDescription("mydesc"), tb.ParamSpecDefault("default")),
			tb.InputsParamSpec("array-param", v1alpha1.ParamTypeString, tb.ParamSpecDescription("desc"), tb.ParamSpecDefault("array", "values")),
		),
		tb.TaskOutputs(
			tb.OutputsResource("myotherimage", v1alpha1.PipelineResourceTypeImage),
			tb.OutputsResource("myoptionalimage", v1alpha1.PipelineResourceTypeImage, tb.ResourceOptional(true)),
		),
		tb.Step("mycontainer", "myimage", tb.StepCommand("/mycmd"), tb.StepArgs(
			"--my-other-arg=$(inputs.resources.workspace.url)",
		)),
		tb.TaskVolume("foo", tb.VolumeSource(corev1.VolumeSource{
			HostPath: &corev1.HostPathVolumeSource{Path: "/foo/bar"},
		})),
		tb.TaskStepTemplate(
			tb.EnvVar("FRUIT", "BANANA"),
		),
		tb.TaskWorkspace("bread", "kind of bread", "/bread/path"),
	))
	expectedTask := &v1alpha1.Task{
		ObjectMeta: metav1.ObjectMeta{Name: "test-task", Namespace: "foo"},
		Spec: v1alpha1.TaskSpec{
			Steps: []v1alpha1.Step{{Container: corev1.Container{
				Name:    "mycontainer",
				Image:   "myimage",
				Command: []string{"/mycmd"},
				Args:    []string{"--my-other-arg=$(inputs.resources.workspace.url)"},
			}}},
			Inputs: &v1alpha1.Inputs{
				Resources: []v1alpha1.TaskResource{{
					ResourceDeclaration: v1alpha1.ResourceDeclaration{
						Name:       "workspace",
						Type:       v1alpha1.PipelineResourceTypeGit,
						TargetPath: "/foo/bar",
					}}, {
					ResourceDeclaration: v1alpha1.ResourceDeclaration{
						Name:       "optional_workspace",
						Type:       v1alpha1.PipelineResourceTypeGit,
						TargetPath: "",
						Optional:   true,
					}}},
				Params: []v1alpha1.ParamSpec{{
					Name:        "param",
					Type:        v1alpha1.ParamTypeString,
					Description: "mydesc",
					Default:     tb.ArrayOrString("default"),
				}, {
					Name:        "array-param",
					Type:        v1alpha1.ParamTypeString,
					Description: "desc",
					Default:     tb.ArrayOrString("array", "values"),
				}}},
			Outputs: &v1alpha1.Outputs{
				Resources: []v1alpha1.TaskResource{{
					ResourceDeclaration: v1alpha1.ResourceDeclaration{
						Name: "myotherimage",
						Type: v1alpha1.PipelineResourceTypeImage,
					}}, {
					ResourceDeclaration: v1alpha1.ResourceDeclaration{
						Name:       "myoptionalimage",
						Type:       v1alpha1.PipelineResourceTypeImage,
						TargetPath: "",
						Optional:   true,
					}}},
			},
			Volumes: []corev1.Volume{{
				Name: "foo",
				VolumeSource: corev1.VolumeSource{
					HostPath: &corev1.HostPathVolumeSource{Path: "/foo/bar"},
				},
			}},
			StepTemplate: &corev1.Container{
				Env: []corev1.EnvVar{{
					Name:  "FRUIT",
					Value: "BANANA",
				}},
			},
			Workspaces: []v1alpha1.WorkspaceDeclaration{{
				Name:        "bread",
				Description: "kind of bread",
				MountPath:   "/bread/path",
			}},
		},
	}
	if d := cmp.Diff(expectedTask, task); d != "" {
		t.Fatalf("Task diff -want, +got: %v", d)
	}
}

func TestClusterTask(t *testing.T) {
	task := tb.ClusterTask("test-clustertask", tb.ClusterTaskSpec(
		tb.Step("mycontainer", "myimage", tb.StepCommand("/mycmd"), tb.StepArgs(
			"--my-other-arg=$(inputs.resources.workspace.url)",
		)),
	))
	expectedTask := &v1alpha1.ClusterTask{
		ObjectMeta: metav1.ObjectMeta{Name: "test-clustertask"},
		Spec: v1alpha1.TaskSpec{
			Steps: []v1alpha1.Step{{Container: corev1.Container{
				Name:    "mycontainer",
				Image:   "myimage",
				Command: []string{"/mycmd"},
				Args:    []string{"--my-other-arg=$(inputs.resources.workspace.url)"},
			}}},
		},
	}
	if d := cmp.Diff(expectedTask, task); d != "" {
		t.Fatalf("Task diff -want, +got: %v", d)
	}
}

func TestTaskRunWithTaskRef(t *testing.T) {
	var trueB = true
	taskRun := tb.TaskRun("test-taskrun", "foo",
		tb.TaskRunOwnerReference("PipelineRun", "test",
			tb.OwnerReferenceAPIVersion("a1"),
			tb.Controller, tb.BlockOwnerDeletion,
		),
		tb.TaskRunLabel("label", "label-value"),
		tb.TaskRunSpec(
			tb.TaskRunTaskRef("task-output",
				tb.TaskRefKind(v1alpha1.ClusterTaskKind),
				tb.TaskRefAPIVersion("a1"),
			),
			tb.TaskRunInputs(
				tb.TaskRunInputsResource(gitResource.Name,
					tb.TaskResourceBindingRef("my-git"),
					tb.TaskResourceBindingPaths("source-folder"),
					tb.TaskResourceBindingRefAPIVersion("a1"),
				),
				tb.TaskRunInputsResource(anotherGitResource.Name,
					tb.TaskResourceBindingPaths("source-folder"),
					tb.TaskResourceBindingResourceSpec(&v1alpha1.PipelineResourceSpec{Type: v1alpha1.PipelineResourceTypeCluster}),
				),
				tb.TaskRunInputsParam("iparam", "ivalue"),
				tb.TaskRunInputsParam("arrayparam", "array", "values"),
			),
			tb.TaskRunOutputs(
				tb.TaskRunOutputsResource(gitResource.Name,
					tb.TaskResourceBindingRef(gitResource.Name),
					tb.TaskResourceBindingPaths("output-folder"),
				),
			),
<<<<<<< HEAD
			tb.TaskRunExpirationSecondsTTL(1*time.Minute),
=======
			tb.TaskRunWorkspaceEmptyDir("bread", "path"),
			tb.TaskRunWorkspacePVC("pizza", "", "pool-party"),
>>>>>>> bf498e72
		),
		tb.TaskRunStatus(
			tb.PodName("my-pod-name"),
			tb.StatusCondition(apis.Condition{Type: apis.ConditionSucceeded}),
			tb.StepState(tb.StateTerminated(127)),
		),
	)
	expectedTaskRun := &v1alpha1.TaskRun{
		ObjectMeta: metav1.ObjectMeta{
			Name: "test-taskrun", Namespace: "foo",
			OwnerReferences: []metav1.OwnerReference{{
				Name:               "test",
				Kind:               "PipelineRun",
				APIVersion:         "a1",
				Controller:         &trueB,
				BlockOwnerDeletion: &trueB,
			}},
			Labels:      map[string]string{"label": "label-value"},
			Annotations: map[string]string{},
		},
		Spec: v1alpha1.TaskRunSpec{
			Inputs: v1alpha1.TaskRunInputs{
				Resources: []v1alpha1.TaskResourceBinding{{
					PipelineResourceBinding: v1alpha1.PipelineResourceBinding{
						Name: "git-resource",
						ResourceRef: &v1alpha1.PipelineResourceRef{
							Name:       "my-git",
							APIVersion: "a1",
						},
					},
					Paths: []string{"source-folder"},
				}, {
					PipelineResourceBinding: v1alpha1.PipelineResourceBinding{
						Name:         "another-git-resource",
						ResourceSpec: &v1alpha1.PipelineResourceSpec{Type: v1alpha1.PipelineResourceType("cluster")},
					},
					Paths: []string{"source-folder"},
				}},
				Params: []v1alpha1.Param{{
					Name:  "iparam",
					Value: *tb.ArrayOrString("ivalue"),
				}, {
					Name:  "arrayparam",
					Value: *tb.ArrayOrString("array", "values"),
				}},
			},
			Outputs: v1alpha1.TaskRunOutputs{
				Resources: []v1alpha1.TaskResourceBinding{{
					PipelineResourceBinding: v1alpha1.PipelineResourceBinding{
						Name: "git-resource",
						ResourceRef: &v1alpha1.PipelineResourceRef{
							Name: "git-resource",
						},
					},
					Paths: []string{"output-folder"},
				}},
			},
			Timeout:              &metav1.Duration{Duration: config.DefaultTimeoutMinutes * time.Minute},
			ExpirationSecondsTTL: &metav1.Duration{Duration: 1 * time.Minute},
			TaskRef: &v1alpha1.TaskRef{
				Name:       "task-output",
				Kind:       v1alpha1.ClusterTaskKind,
				APIVersion: "a1",
			},
			Workspaces: []v1alpha1.WorkspaceBinding{{
				Name:     "bread",
				SubPath:  "path",
				EmptyDir: &corev1.EmptyDirVolumeSource{},
			}, {
				Name:    "pizza",
				SubPath: "",
				PersistentVolumeClaim: &corev1.PersistentVolumeClaimVolumeSource{
					ClaimName: "pool-party",
				},
			}},
		},
		Status: v1alpha1.TaskRunStatus{
			Status: duckv1beta1.Status{
				Conditions: []apis.Condition{{Type: apis.ConditionSucceeded}},
			},
			TaskRunStatusFields: v1alpha1.TaskRunStatusFields{
				PodName: "my-pod-name",
				Steps: []v1alpha1.StepState{{ContainerState: corev1.ContainerState{
					Terminated: &corev1.ContainerStateTerminated{ExitCode: 127},
				}}},
			},
		},
	}
	if d := cmp.Diff(expectedTaskRun, taskRun); d != "" {
		t.Fatalf("TaskRun diff -want, +got: %v", d)
	}
}

func TestTaskRunWithTaskSpec(t *testing.T) {
	taskRun := tb.TaskRun("test-taskrun", "foo", tb.TaskRunSpec(
		tb.TaskRunTaskSpec(
			tb.Step("step", "image", tb.StepCommand("/mycmd")),
			tb.TaskInputs(tb.InputsResource("workspace", v1alpha1.PipelineResourceTypeGit, tb.ResourceOptional(true))),
		),
		tb.TaskRunServiceAccountName("sa"),
		tb.TaskRunTimeout(2*time.Minute),
		tb.TaskRunSpecStatus(v1alpha1.TaskRunSpecStatusCancelled),
		tb.TaskRunExpirationSecondsTTL(2*time.Minute),
	))
	expectedTaskRun := &v1alpha1.TaskRun{
		ObjectMeta: metav1.ObjectMeta{
			Name: "test-taskrun", Namespace: "foo",
			Annotations: map[string]string{},
		},
		Spec: v1alpha1.TaskRunSpec{
			TaskSpec: &v1alpha1.TaskSpec{
				Steps: []v1alpha1.Step{{Container: corev1.Container{
					Name:    "step",
					Image:   "image",
					Command: []string{"/mycmd"},
				}}},
				Inputs: &v1alpha1.Inputs{
					Resources: []v1alpha1.TaskResource{{
						ResourceDeclaration: v1alpha1.ResourceDeclaration{
							Name:     "workspace",
							Type:     v1alpha1.PipelineResourceTypeGit,
							Optional: true,
						}}},
					Params: nil,
				},
			},
			ServiceAccountName:   "sa",
			Status:               v1alpha1.TaskRunSpecStatusCancelled,
			Timeout:              &metav1.Duration{Duration: 2 * time.Minute},
			ExpirationSecondsTTL: &metav1.Duration{Duration: 2 * time.Minute},
		},
	}
	if d := cmp.Diff(expectedTaskRun, taskRun); d != "" {
		t.Fatalf("TaskRun diff -want, +got: %v", d)
	}
}

func TestResolvedTaskResources(t *testing.T) {
	resolvedTaskResources := tb.ResolvedTaskResources(
		tb.ResolvedTaskResourcesTaskSpec(
			tb.Step("step", "image", tb.StepCommand("/mycmd")),
		),
		tb.ResolvedTaskResourcesInputs("foo", tb.PipelineResource("bar", "baz")),
		tb.ResolvedTaskResourcesOutputs("qux", tb.PipelineResource("quux", "quuz")),
	)
	expectedResolvedTaskResources := &resources.ResolvedTaskResources{
		TaskSpec: &v1alpha1.TaskSpec{
			Steps: []v1alpha1.Step{{Container: corev1.Container{
				Name:    "step",
				Image:   "image",
				Command: []string{"/mycmd"},
			}}},
		},
		Inputs: map[string]*v1alpha1.PipelineResource{
			"foo": {
				ObjectMeta: metav1.ObjectMeta{
					Name:      "bar",
					Namespace: "baz",
				},
			},
		},
		Outputs: map[string]*v1alpha1.PipelineResource{
			"qux": {
				ObjectMeta: metav1.ObjectMeta{
					Name:      "quux",
					Namespace: "quuz",
				},
			},
		},
	}
	if d := cmp.Diff(expectedResolvedTaskResources, resolvedTaskResources); d != "" {
		t.Fatalf("ResolvedTaskResources diff -want, +got: %v", d)
	}
}<|MERGE_RESOLUTION|>--- conflicted
+++ resolved
@@ -187,12 +187,9 @@
 					tb.TaskResourceBindingPaths("output-folder"),
 				),
 			),
-<<<<<<< HEAD
 			tb.TaskRunExpirationSecondsTTL(1*time.Minute),
-=======
 			tb.TaskRunWorkspaceEmptyDir("bread", "path"),
 			tb.TaskRunWorkspacePVC("pizza", "", "pool-party"),
->>>>>>> bf498e72
 		),
 		tb.TaskRunStatus(
 			tb.PodName("my-pod-name"),
