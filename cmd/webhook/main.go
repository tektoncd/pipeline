--- conflicted
+++ resolved
@@ -85,12 +85,9 @@
 		Handlers: map[schema.GroupVersionKind]webhook.GenericCRD{
 			v1alpha1.SchemeGroupVersion.WithKind("Pipeline"):         &v1alpha1.Pipeline{},
 			v1alpha1.SchemeGroupVersion.WithKind("PipelineResource"): &v1alpha1.PipelineResource{},
-<<<<<<< HEAD
 			v1alpha1.SchemeGroupVersion.WithKind("PipelineParams"):   &v1alpha1.PipelineParams{},
-=======
 			v1alpha1.SchemeGroupVersion.WithKind("Task"):             &v1alpha1.Task{},
 			v1alpha1.SchemeGroupVersion.WithKind("TaskRun"):          &v1alpha1.TaskRun{},
->>>>>>> 394a25be
 		},
 		Logger: logger,
 	}
