--- conflicted
+++ resolved
@@ -83,15 +83,10 @@
 		Client:  kubeClient,
 		Options: options,
 		Handlers: map[schema.GroupVersionKind]webhook.GenericCRD{
-<<<<<<< HEAD
-			v1alpha1.SchemeGroupVersion.WithKind("Pipeline"):       &v1alpha1.Pipeline{},
-			v1alpha1.SchemeGroupVersion.WithKind("Task"):           &v1alpha1.Task{},
-			v1alpha1.SchemeGroupVersion.WithKind("PipelineParams"): &v1alpha1.PipelineParams{},
-=======
 			v1alpha1.SchemeGroupVersion.WithKind("Pipeline"):         &v1alpha1.Pipeline{},
 			v1alpha1.SchemeGroupVersion.WithKind("Task"):             &v1alpha1.Task{},
 			v1alpha1.SchemeGroupVersion.WithKind("PipelineResource"): &v1alpha1.PipelineResource{},
->>>>>>> bf196b87
+			v1alpha1.SchemeGroupVersion.WithKind("PipelineParams"):   &v1alpha1.PipelineParams{},
 		},
 		Logger: logger,
 	}
