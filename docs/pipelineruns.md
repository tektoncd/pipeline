--- conflicted
+++ resolved
@@ -46,15 +46,9 @@
     node. The selector which must match a node's labels for the pod to be
     scheduled on that node. More info:
     <https://kubernetes.io/docs/concepts/configuration/assign-pod-node/>
-<<<<<<< HEAD
   - [`affinity`] - the pod's scheduling constraints. More info:
     <https://kubernetes.io/docs/concepts/configuration/assign-pod-node/#node-affinity-beta-feature>
   - `retries` - Specifies how many retries to be done after a failure.
-=======
-  - [`affinity`] - The pod's scheduling constraints. More info:
-
-    <https://kubernetes.io/docs/concepts/configuration/assign-pod-node/#node-affinity-beta-feature>
->>>>>>> f0c1f804
 
 [kubernetes-overview]:
   <https://kubernetes.io/docs/concepts/overview/working-with-objects/kubernetes-objects/#required-fields>
