# PipelineResources

`PipelineResources` in a pipeline are the set of objects that are going to be
used as inputs to a [`Task`](tasks.md) and can be output by a `Task`.

A `Task` can have multiple inputs and outputs.

For example:

-   A `Task`'s input could be a GitHub source which contains your application
    code.
-   A `Task`'s output can be your application container image which can be then
    deployed in a cluster.
-   A `Task`'s output can be a jar file to be uploaded to a storage bucket.

--------------------------------------------------------------------------------

-   [Syntax](#syntax)
-   [Using Resources](#using-resources)
    - [Variable substitution](#variable-substitution)
    - [Controlling where resources are mounted](#controlling-where-resources-are-mounted)
    - [Overriding where resources are copied from](#overriding-where-resources-are-copied-from)
    - [Resource Status](#resource-status)
    - [Optional Resources](#optional-resources)
-   [Resource types](#resource-types)
    -   [Git Resource](#git-resource)
    -   [Pull Request Resource](#pull-request-resource)
    -   [Image Resource](#image-resource)
    -   [Cluster Resource](#cluster-resource)
    -   [Storage Resource](#storage-resource)
        -   [GCS Storage Resource](#gcs-storage-resource)
        -   [BuildGCS Storage Resource](#buildgcs-storage-resource)
    -   [Cloud Event Resource](#cloud-event-resource)

## Syntax

To define a configuration file for a `PipelineResource`, you can specify the
following fields:

-   Required:
    -   [`apiVersion`][kubernetes-overview] - Specifies the API version, for
        example `tekton.dev/v1alpha1`.
    -   [`kind`][kubernetes-overview] - Specify the `PipelineResource` resource
        object.
    -   [`metadata`][kubernetes-overview] - Specifies data to uniquely identify
        the `PipelineResource` object, for example a `name`.
    -   [`spec`][kubernetes-overview] - Specifies the configuration information
        for your `PipelineResource` resource object.
    -   [`type`](#resource-types) - Specifies the `type` of the
        `PipelineResource`
-   Optional:
    -   [`params`](#resource-types) - Parameters which are specific to each type
        of `PipelineResource`
    -   [`optional`](#optional-resources) - Boolean flag to mark a resource optional
        (by default, `optional` is set to `false` making resources mandatory).

[kubernetes-overview]:
  https://kubernetes.io/docs/concepts/overview/working-with-objects/kubernetes-objects/#required-fields

## Using Resources

Resources can be used in [Tasks](./tasks.md) and
[Conditions](./conditions.md#resources).

Input resources, like source code (git) or artifacts, are dumped at path
`/workspace/task_resource_name` within a mounted
[volume](https://kubernetes.io/docs/concepts/storage/volumes/) and are available
to all [`steps`](#steps) of your `Task`. The path that the resources are mounted
at can be
[overridden with the `targetPath` field](./resources.md#controlling-where-resources-are-mounted).
Steps can use the `path`[variable substitution](#variable-substitution) key to
refer to the local path to the mounted resource.

### Variable substitution

`Task` and `Condition` specs can refer resource params as well as pre-defined
variables such as `path` using the variable substitution syntax below where
`<name>` is the resource's `name` and `<key>` is one of the resource's `params`:

#### In Task Spec:

For an input resource in a `Task` spec: `shell $(inputs.resources.<name>.<key>)`

Or for an output resource:

```shell
$(outputs.resources.<name>.<key>)
```

#### In Condition Spec:

Input resources can be accessed by:

```shell
$(resources.<name>.<key>)
```

#### Accessing local path to resource

The `path` key is pre-defined and refers to the local path to a resource on the
mounted volume `shell $(inputs.resources.<name>.path)`

### Controlling where resources are mounted

The optional field `targetPath` can be used to initialize a resource in a
specific directory. If `targetPath` is set, the resource will be initialized
under `/workspace/targetPath`. If `targetPath` is not specified, the resource
will be initialized under `/workspace`. The following example demonstrates how
git input repository could be initialized in `$GOPATH` to run tests:

```yaml
apiVersion: tekton.dev/v1alpha1
kind: Task
metadata:
  name: task-with-input
  namespace: default
spec:
  inputs:
    resources:
      - name: workspace
        type: git
        targetPath: go/src/github.com/tektoncd/pipeline
  steps:
    - name: unit-tests
      image: golang
      command: ["go"]
      args:
        - "test"
        - "./..."
      workingDir: "/workspace/go/src/github.com/tektoncd/pipeline"
      env:
        - name: GOPATH
          value: /workspace/go
```

### Overriding where resources are copied from

When specifying input and output `PipelineResources`, you can optionally specify
`paths` for each resource. `paths` will be used by `TaskRun` as the resource's
new source paths i.e., copy the resource from a specified list of paths.
`TaskRun` expects the folder and contents to be already present in specified
paths. The `paths` feature could be used to provide extra files or altered
version of existing resources before the execution of steps.

The output resource includes the name and reference to the pipeline resource and
optionally `paths`. `paths` will be used by `TaskRun` as the resource's new
destination paths i.e., copy the resource entirely to specified paths. `TaskRun`
will be responsible for the creation of required directories and content
transition. The `paths` feature could be used to inspect the results of
`TaskRun` after the execution of steps.

`paths` feature for input and output resources is heavily used to pass the same
version of resources across tasks in context of `PipelineRun`.

In the following example, `Task` and `TaskRun` are defined with an input
resource, output resource and step, which builds a war artifact. After the
execution of `TaskRun`(`volume-taskrun`), `custom` volume will have the entire
resource `java-git-resource` (including the war artifact) copied to the
destination path `/custom/workspace/`.

```yaml
apiVersion: tekton.dev/v1alpha1
kind: Task
metadata:
  name: volume-task
  namespace: default
spec:
  inputs:
    resources:
      - name: workspace
        type: git
  outputs:
    resources:
      - name: workspace
  steps:
    - name: build-war
      image: objectuser/run-java-jar #https://hub.docker.com/r/objectuser/run-java-jar/
      command: jar
      args: ["-cvf", "projectname.war", "*"]
      volumeMounts:
        - name: custom-volume
          mountPath: /custom
```

```yaml
apiVersion: tekton.dev/v1alpha1
kind: TaskRun
metadata:
  name: volume-taskrun
  namespace: default
spec:
  taskRef:
    name: volume-task
  inputs:
    resources:
      - name: workspace
        resourceRef:
          name: java-git-resource
  outputs:
    resources:
      - name: workspace
        paths:
          - /custom/workspace/
        resourceRef:
          name: java-git-resource
  volumes:
    - name: custom-volume
      emptyDir: {}
```

### Resource Status

When resources are bound inside a `TaskRun`, they can include extra information
in the `TaskRun` Status.ResourcesResult field. This information can be useful
for auditing the exact resources used by a `TaskRun` later. Currently the Image
and Git resources use this mechanism.

For an example of what this output looks like:

```yaml
resourcesResult:
- key: digest
  value: sha256:a08412a4164b85ae521b0c00cf328e3aab30ba94a526821367534b81e51cb1cb
  resourceRef:
    name: skaffold-image-leeroy-web
```

### Optional Resources

By default, a resource is declared as mandatory unless `optional` is set `true` for that resource.
Resources declared as `optional` in a `Task` does not have be specified in `TaskRun`.

```yaml
apiVersion: tekton.dev/v1alpha1
kind: Task
metadata:
  name: task-check-optional-resources
spec:
  inputs:
    resources:
      - name: git-repo
        type: git
        optional: true
```

You can refer to different examples demonstrating usage of optional resources in `Task` and `Condition`:

- [Task](../examples/taskruns/optional-resources.yaml)
- [Cluster Task](../examples/taskruns/optional-resources-with-clustertask.yaml)
- [Condition](../examples/pipelineruns/conditional-pipelinerun-with-optional-resources.yaml)

## Resource Types

### Git Resource

The `git` resource represents a [git](https://git-scm.com/) repository, that
contains the source code to be built by the pipeline. Adding the `git` resource
as an input to a `Task` will clone this repository and allow the `Task` to
perform the required actions on the contents of the repo.

To create a git resource using the `PipelineResource` CRD:

```yaml
apiVersion: tekton.dev/v1alpha1
kind: PipelineResource
metadata:
  name: wizzbang-git
  namespace: default
spec:
  type: git
  params:
    - name: url
      value: https://github.com/wizzbangcorp/wizzbang.git
    - name: revision
      value: master
```

Params that can be added are the following:

1.  `url`: represents the location of the git repository, you can use this to
    change the repo, e.g. [to use a fork](#using-a-fork)
1.  `revision`: Git [revision][git-rev] (branch, tag, commit SHA or ref) to
    clone. You can use this to control what commit [or branch](#using-a-branch)
    is used. _If no revision is specified, the resource will default to `latest`
    from `master`._
1.  `submodules`: defines if the resource should initialize and
    fetch the submodules, value is either `true` or `false`. _If not
    specified, this will default to true_
1.  `depth`: performs a [shallow clone][git-depth] where only the most recent
    commit(s) will be fetched. If set to `'0'`, all commits will be fetched.
    _If not specified, the default depth is 1._
1.  `sslVerify`: defines if [http.sslVerify][git-http.sslVerify] should be set to `true` or `false`
    in the global git config. _Defaults to `true` if omitted._

[git-rev]: https://git-scm.com/docs/gitrevisions#_specifying_revisions
[git-depth]: https://git-scm.com/docs/git-clone#Documentation/git-clone.txt---depthltdepthgt
[git-http.sslVerify]: https://git-scm.com/docs/git-config#Documentation/git-config.txt-httpsslVerify

When used as an input, the Git resource includes the exact commit fetched in the
`resourceResults` section of the `taskRun`'s status object:

```yaml
resourceResults:
- key: commit
  value: 6ed7aad5e8a36052ee5f6079fc91368e362121f7
  resourceRef:
    name: skaffold-git
```

#### Using a fork

The `Url` parameter can be used to point at any git repository, for example to
use a GitHub fork at master:

```yaml
spec:
  type: git
  params:
    - name: url
      value: https://github.com/bobcatfish/wizzbang.git
```

#### Using a branch

The `revision` can be any
[git commit-ish (revision)](https://git-scm.com/docs/gitrevisions#_specifying_revisions).
You can use this to create a git `PipelineResource` that points at a branch, for
example:

```yaml
spec:
  type: git
  params:
    - name: url
      value: https://github.com/wizzbangcorp/wizzbang.git
    - name: revision
      value: some_awesome_feature
```

To point at a pull request, you can use
[the pull requests's branch](https://help.github.com/articles/checking-out-pull-requests-locally/):

```yaml
spec:
  type: git
  params:
    - name: url
      value: https://github.com/wizzbangcorp/wizzbang.git
    - name: revision
      value: refs/pull/52525/head
```

### Pull Request Resource

The `pullRequest` resource represents a pull request event from a source control
system.

Adding the Pull Request resource as an input to a `Task` will populate the
workspace with a set of files containing generic pull request related metadata
such as base/head commit, comments, and labels.

The payloads will also contain links to raw service-specific payloads where
appropriate.

Adding the Pull Request resource as an output of a `Task` will update the source
control system with any changes made to the pull request resource during the
pipeline.

Example file structure:

```shell
/workspace/
/workspace/<resource>/
/workspace/<resource>/labels/
/workspace/<resource>/labels/<label>
/workspace/<resource>/status/
/workspace/<resource>/status/<status>
/workspace/<resource>/comments/
/workspace/<resource>/comments/<comment>
/workspace/<resource>/head.json
/workspace/<resource>/base.json
/workspace/<resource>/pr.json
```

More details:

Labels are empty files, named after the desired label string.

Statuses describe pull request statuses. It is represented as a set of json
files.

References (head and base) describe Git references. They are represented as a
set of json files.

Comments describe a pull request comment. They are represented as a set of json
files.

Other pull request information can be found in `pr.json`. This is a read-only
resource. Users should use other subresources (labels, comments, etc)
to interact with the PR.

For an example of the output this resource provides, see [`example`](../cmd/pullrequest-init/example).

To create a pull request resource using the `PipelineResource` CRD:

```yaml
apiVersion: tekton.dev/v1alpha1
kind: PipelineResource
metadata:
  name: wizzbang-pr
  namespace: default
spec:
  type: pullRequest
  params:
    - name: url
      value: https://github.com/wizzbangcorp/wizzbang/pulls/1
  secrets:
    - fieldName: authToken
      secretName: github-secrets
      secretKey: token
---
apiVersion: v1
kind: Secret
metadata:
  name: github-secrets
type: Opaque
data:
  token: github_personal_access_token_secret # in base64 encoded form

```

Params that can be added are the following:

1.  `url`: represents the location of the pull request to fetch.
1.  `provider`: represents the SCM provider to use. This will be "guessed" based on the url if not set.
    Valid values are `github` or `gitlab` today.

#### Statuses

The following status codes are available to use for the Pull Request resource:
https://godoc.org/github.com/jenkins-x/go-scm/scm#State

#### Pull Request

The `pullRequest` resource will look for GitHub or Gitlab OAuth authentication tokens in
spec secrets with a field name called `authToken`.

URLs should be of the form: https://github.com/tektoncd/pipeline/pull/1

### Image Resource

An `image` resource represents an image that lives in a remote repository. It is
usually used as [a `Task` `output`](tasks.md#outputs) for `Tasks` that build
images. This allows the same `Tasks` to be used to generically push to any
registry.

Params that can be added are the following:

1.  `url`: The complete path to the image, including the registry and the image
    tag
1.  `digest`: The
    [image digest](https://success.docker.com/article/images-tagging-vs-digests)
    which uniquely identifies a particular build of an image with a particular
    tag. _While this can be provided as a parameter, there is not yet a way to
    update this value after an image is built, but this is planned in
    [#216](https://github.com/tektoncd/pipeline/issues/216)._

For example:

```yaml
apiVersion: tekton.dev/v1alpha1
kind: PipelineResource
metadata:
  name: kritis-resources-image
  namespace: default
spec:
  type: image
  params:
    - name: url
      value: gcr.io/staging-images/kritis
```

#### Surfacing the image digest built in a task

To surface the image digest in the output of the `taskRun` the builder tool
should produce this information in a
[OCI Image Layout](https://github.com/opencontainers/image-spec/blob/master/image-layout.md)
`index.json` file. This file should be placed on a location as specified in the
task definition under the default resource directory, or the specified
`targetPath`. If there is only one image in the `index.json` file, the digest of
that image is exported; otherwise, the digest of the whole image index would be
exported. For example this build-push task defines the `outputImageDir` for the
`builtImage` resource in `/workspace/buildImage`

```yaml
apiVersion: tekton.dev/v1alpha1
kind: Task
metadata:
  name: build-push
spec:
  inputs:
    resources:
      - name: workspace
        type: git
  outputs:
    resources:
      - name: builtImage
        type: image
        targetPath: /workspace/builtImage
  steps: ...
```

If no value is specified for `targetPath`, it will default to
`/workspace/output/{resource-name}`.

_Please check the builder tool used on how to pass this path to create the
output file._

The `taskRun` will include the image digest in the `resourcesResult` field that
is part of the `taskRun.Status`

for example:

```yaml
status:
    ...
    resourcesResult:
    - digest: sha256:eed29cd0b6feeb1a92bc3c4f977fd203c63b376a638731c88cacefe3adb1c660
      name: skaffold-image-leeroy-web
    ...
```

If the `index.json` file is not produced, the image digest will not be included
in the `taskRun` output.

### Cluster Resource

A `cluster` resource represents a Kubernetes cluster other than the current
cluster Tekton Pipelines is running on. A common use case for this resource is
to deploy your application/function on different clusters.

The resource will use the provided parameters to create a
[kubeconfig](https://kubernetes.io/docs/tasks/access-application-cluster/configure-access-multiple-clusters/)
file that can be used by other steps in the pipeline `Task` to access the target
cluster. The kubeconfig will be placed in
`/workspace/<your-cluster-name>/kubeconfig` on your `Task` container

The Cluster resource has the following parameters:

-   `url` (required): Host url of the master node
-   `username` (required): the user with access to the cluster
-   `password`: to be used for clusters with basic auth
-   `namespace`: The namespace to target in the cluster
-   `token`: to be used for authentication, if present will be used ahead of the
    password
-   `insecure`: to indicate server should be accessed without verifying the TLS
    certificate.
-   `cadata` (required): holds PEM-encoded bytes (typically read from a root
    certificates bundle).

Note: Since only one authentication technique is allowed per user, either a
`token` or a `password` should be provided, if both are provided, the `password`
will be ignored.

The following example shows the syntax and structure of a `cluster` resource:

```yaml
apiVersion: tekton.dev/v1alpha1
kind: PipelineResource
metadata:
  name: test-cluster
spec:
  type: cluster
  params:
    - name: url
      value: https://10.10.10.10 # url to the cluster master node
    - name: cadata
      value: LS0tLS1CRUdJTiBDRVJ.....
    - name: token
      value: ZXlKaGJHY2lPaU....
```

For added security, you can add the sensitive information in a Kubernetes
[Secret](https://kubernetes.io/docs/concepts/configuration/secret/) and populate
the kubeconfig from them.

For example, create a secret like the following example:

```yaml
apiVersion: v1
kind: Secret
metadata:
  name: target-cluster-secrets
data:
  cadatakey: LS0tLS1CRUdJTiBDRVJUSUZ......tLQo=
  tokenkey: ZXlKaGJHY2lPaUpTVXpJMU5pSXNJbX....M2ZiCg==
```

and then apply secrets to the cluster resource

```yaml
apiVersion: tekton.dev/v1alpha1
kind: PipelineResource
metadata:
  name: test-cluster
spec:
  type: cluster
  params:
    - name: url
      value: https://10.10.10.10
    - name: username
      value: admin
  secrets:
    - fieldName: token
      secretKey: tokenKey
      secretName: target-cluster-secrets
    - fieldName: cadata
      secretKey: cadataKey
      secretName: target-cluster-secrets
```

Example usage of the `cluster` resource in a `Task`, using
[variable substitution](tasks.md#variable-substitution):

```yaml
apiVersion: tekton.dev/v1alpha1
kind: Task
metadata:
  name: deploy-image
  namespace: default
spec:
  inputs:
    resources:
      - name: workspace
        type: git
      - name: dockerimage
        type: image
      - name: testcluster
        type: cluster
  steps:
    - name: deploy
      image: image-with-kubectl
      command: ["bash"]
      args:
        - "-c"
        - kubectl --kubeconfig
<<<<<<< HEAD
          /workspace/$(inputs.resources.testcluster.Name)/kubeconfig --context
          $(inputs.resources.testcluster.Name) apply -f /workspace/service.yaml
=======
          /workspace/$(inputs.resources.testCluster.name)/kubeconfig --context
          $(inputs.resources.testCluster.name) apply -f /workspace/service.yaml'
```

To use the `cluster` resource with Google Kubernetes Engine, you should use the
`cadata` authentication mechanism.

To determine the caData, you can use the following `gcloud` commands:

```shell
gcloud container clusters describe <cluster-name> --format='value(masterAuth.clusterCaCertificate)'
```

To create a secret with this information, you can use:

```shell
CADATA=$(gcloud container clusters describe <cluster-name> --format='value(masterAuth.clusterCaCertificate)')
kubectl create secret generic cluster-ca-data --from-literal=cadata=$CADATA
```

To retrieve the URL, you can use this gcloud command:

```shell
gcloud container clusters describe <cluster-name> --format='value(endpoint)'
```

Then to use these in a resource, reference the cadata from the secret you
created above, and use the IP address from the gcloud command as your url
(prefixed with https://):

```yaml
spec:
  type: cluster
  params:
    - name: url
      value: https://<ip address determined above>
  secrets:
    - fieldName: cadata
      secretName: cluster-ca-data
      secretKey: cadata
>>>>>>> 5a9e8ba6
```

### Storage Resource

The `storage` resource represents blob storage, that contains either an object
or directory. Adding the storage resource as an input to a `Task` will download
the blob and allow the `Task` to perform the required actions on the contents of
the blob.

Only blob storage type
[Google Cloud Storage](https://cloud.google.com/storage/)(gcs) is supported as
of now via [GCS storage resource](#gcs-storage-resource) and
[BuildGCS storage resource](#buildgcs-storage-resource).

#### GCS Storage Resource

The `gcs` storage resource points to
[Google Cloud Storage](https://cloud.google.com/storage/) blob.

To create a GCS type of storage resource using the `PipelineResource` CRD:

```yaml
apiVersion: tekton.dev/v1alpha1
kind: PipelineResource
metadata:
  name: wizzbang-storage
  namespace: default
spec:
  type: storage
  params:
    - name: type
      value: gcs
    - name: location
      value: gs://some-bucket
    - name: dir
      value: "y" # This can have any value to be considered "true"
```

Params that can be added are the following:

1.  `location`: represents the location of the blob storage.
1.  `type`: represents the type of blob storage. For GCS storage resource this
    value should be set to `gcs`.
1.  `dir`: represents whether the blob storage is a directory or not. By default
    a storage artifact is not considered a directory.

    -   If the artifact is a directory then `-r`(recursive) flag is used, to
        copy all files under the source directory to a GCS bucket. Eg: `gsutil
        cp -r source_dir/* gs://some-bucket`
    -   If an artifact is a single file like a zip or tar, then the copy will be
        only 1 level deep(not recursive). It will not trigger a copy of sub
        directories in the source directory. Eg: `gsutil cp source.tar
        gs://some-bucket.tar`.

Private buckets can also be configured as storage resources. To access GCS
private buckets, service accounts with correct permissions are required. The
`secrets` field on the storage resource is used for configuring this
information. Below is an example on how to create a storage resource with a
service account.

1.  Refer to the
    [official documentation](https://cloud.google.com/compute/docs/access/service-accounts)
    on how to create service accounts and configuring
    [IAM permissions](https://cloud.google.com/storage/docs/access-control/iam-permissions)
    to access buckets.

1.  Create a Kubernetes secret from a downloaded service account json key

    ```bash
    kubectl create secret generic bucket-sa --from-file=./service_account.json
    ```

1.  To access the GCS private bucket environment variable
    [`GOOGLE_APPLICATION_CREDENTIALS`](https://cloud.google.com/docs/authentication/production)
    should be set, so apply the above created secret to the GCS storage resource
    under the `fieldName` key.

    ```yaml
    apiVersion: tekton.dev/v1alpha1
    kind: PipelineResource
    metadata:
      name: wizzbang-storage
      namespace: default
    spec:
      type: storage
      params:
        - name: type
          value: gcs
        - name: location
          value: gs://some-private-bucket
        - name: dir
          value: "y"
      secrets:
        - fieldName: GOOGLE_APPLICATION_CREDENTIALS
          secretName: bucket-sa
          secretKey: service_account.json
    ```

--------------------------------------------------------------------------------

#### BuildGCS Storage Resource

The `build-gcs` storage resource points to a
[Google Cloud Storage](https://cloud.google.com/storage/) blob like
[GCS Storage Resource](#gcs-storage-resource), either in the form of a .zip
archive, or based on the contents of a source manifest file.

In addition to fetching an .zip archive, BuildGCS also unzips it.

A
[Source Manifest File](https://github.com/GoogleCloudPlatform/cloud-builders/tree/master/gcs-fetcher#source-manifests)
is a JSON object, which is listing other objects in a Cloud Storage that should
be fetched. The format of the manifest is a mapping of the destination file path
to the location in a Cloud Storage, where the file's contents can be found. The
`build-gcs` resource can also do incremental uploads of sources via the Source
Manifest File.

To create a `build-gcs` type of storage resource using the `PipelineResource`
CRD:

```yaml
apiVersion: tekton.dev/v1alpha1
kind: PipelineResource
metadata:
  name: build-gcs-storage
  namespace: default
spec:
  type: storage
  params:
    - name: type
      value: build-gcs
    - name: location
      value: gs://build-crd-tests/rules_docker-master.zip
    - name: artifactType
      value: Archive
```

Params that can be added are the following:

1.  `location`: represents the location of the blob storage.
1.  `type`: represents the type of blob storage. For BuildGCS, this value should
    be set to `build-gcs`
1.  `artifactType`: represent the type of `gcs` resource. Right now, we support
    following types:

*   `ZipArchive`:
    *   ZipArchive indicates that the resource fetched is an archive file in the
        zip format.
    *   It unzips the archive and places all the files in the directory, which
        is set at runtime.
    *   `Archive` is also supported and is equivalent to `ZipArchive`, but is
        deprecated.
*   `TarGzArchive`:
    *   TarGzArchive indicates that the resource fetched is a gzipped archive
        file in the tar format.
    *   It unzips the archive and places all the files in the directory, which
        is set at runtime.
*   [`Manifest`](https://github.com/GoogleCloudPlatform/cloud-builders/tree/master/gcs-fetcher#source-manifests):
    *   Manifest indicates that the resource should be fetched using a source
        manifest file.

Private buckets other than the ones accessible by a
[TaskRun Service Account](./taskruns.md#service-account) can not be configured
as `storage` resources for the `build-gcs` storage resource right now. This is
because the container image
[gcr.io/cloud-builders//gcs-fetcher](https://github.com/GoogleCloudPlatform/cloud-builders/tree/master/gcs-fetcher)
does not support configuring secrets.

### Cloud Event Resource

The `cloudevent` resource represents a
[cloud event](https://github.com/cloudevents/spec) that is sent to a target
`URI` upon completion of a `TaskRun`. The `cloudevent` resource sends Tekton
specific events; the body of the event includes the entire `TaskRun` spec plus
status; the types of events defined for now are:

-   dev.tekton.event.task.unknown
-   dev.tekton.event.task.successful
-   dev.tekton.event.task.failed

`cloudevent` resources are useful to notify a third party upon the completion
and status of a `TaskRun`. In combinations with the
[Tekton triggers](https://github.com/tektoncd/triggers) project they can be used
to link `Task/PipelineRuns` asynchronously.

To create a CloudEvent resource using the `PipelineResource` CRD:

```yaml
apiVersion: tekton.dev/v1alpha1
kind: PipelineResource
metadata:
  name: event-to-sink
spec:
  type: cloudEvent
  params:
  - name: targetURI
    value: http://sink:8080
```

The content of an event is for example:

```yaml
Context Attributes,
  SpecVersion: 0.2
  Type: dev.tekton.event.task.successful
  Source: /apis/tekton.dev/v1alpha1/namespaces/default/taskruns/pipeline-run-api-16aa55-source-to-image-task-rpndl
  ID: pipeline-run-api-16aa55-source-to-image-task-rpndl
  Time: 2019-07-04T11:03:53.058694712Z
  ContentType: application/json
Transport Context,
  URI: /
  Host: my-sink.default.my-cluster.containers.appdomain.cloud
  Method: POST
Data,
  {
    "taskRun": {
      "metadata": {...}
      "spec": {
        "inputs": {...}
        "outputs": {...}
        "serviceAccount": "default",
        "taskRef": {
          "name": "source-to-image",
          "kind": "Task"
        },
        "timeout": "1h0m0s"
      },
      "status": {...}
    }
  }
```

Except as otherwise noted, the content of this page is licensed under the
[Creative Commons Attribution 4.0 License](https://creativecommons.org/licenses/by/4.0/),
and code samples are licensed under the
[Apache 2.0 License](https://www.apache.org/licenses/LICENSE-2.0).<|MERGE_RESOLUTION|>--- conflicted
+++ resolved
@@ -644,12 +644,8 @@
       args:
         - "-c"
         - kubectl --kubeconfig
-<<<<<<< HEAD
-          /workspace/$(inputs.resources.testcluster.Name)/kubeconfig --context
-          $(inputs.resources.testcluster.Name) apply -f /workspace/service.yaml
-=======
-          /workspace/$(inputs.resources.testCluster.name)/kubeconfig --context
-          $(inputs.resources.testCluster.name) apply -f /workspace/service.yaml'
+          /workspace/$(inputs.resources.testcluster.name)/kubeconfig --context
+          $(inputs.resources.testcluster.name) apply -f /workspace/service.yaml
 ```
 
 To use the `cluster` resource with Google Kubernetes Engine, you should use the
@@ -688,7 +684,6 @@
     - fieldName: cadata
       secretName: cluster-ca-data
       secretKey: cadata
->>>>>>> 5a9e8ba6
 ```
 
 ### Storage Resource
