--- conflicted
+++ resolved
@@ -12,13 +12,9 @@
 
 For more details on using `Pipelines`, see [our usage docs](README.md).
 
-<<<<<<< HEAD
 **[This tutorial can be run on a local workstation](#local-development)**<br>
 
-## Tasks
-=======
 ## Task
->>>>>>> 53b986a2
 
 The main objective of the Pipeline CRDs is to run your Task individually or as a
 part of a Pipeline. Every task runs as a Pod on your Kubernetes cluster with
@@ -567,8 +563,6 @@
 The status of type `Succeeded = True` shows the pipeline ran successfully, also
 the status of individual Task runs are shown.
 
-<<<<<<< HEAD
-
 ## Local development
 
 ### Known good configuration
@@ -598,11 +592,10 @@
 
 ## Experimentation
 Lines of code you may want to configure have the #configure annotation. This annotation applies to subjects such as Docker registries, log output locations and other nuances that may be specific to particular cloud providers or services.
-=======
+
 ---
 
 Except as otherwise noted, the content of this page is licensed under the
 [Creative Commons Attribution 4.0 License](https://creativecommons.org/licenses/by/4.0/),
 and code samples are licensed under the
-[Apache 2.0 License](https://www.apache.org/licenses/LICENSE-2.0).
->>>>>>> 53b986a2
+[Apache 2.0 License](https://www.apache.org/licenses/LICENSE-2.0).