--- conflicted
+++ resolved
@@ -239,17 +239,11 @@
 
 The example below customizes the following:
 
-<<<<<<< HEAD
 - The default service account from `default` to `tekton`.
 - The default timeout from 60 minutes to 20 minutes.
 - The `app.kuberrnetes.io/managed-by` label is applied to all Pods created to execute `TaskRuns`.
 - The default Pod template to include a node selector to select the node where the Pod will be scheduled by default. 
-=======
-- the default service account from `default` to `tekton`.
-- the default timeout from 60 minutes to 20 minutes.
-- the default `app.kuberrnetes.io/managed-by` label is applied to all Pods created to execute `TaskRuns`.
-- the default Pod template to include a node selector to select the node where the Pod will be scheduled by default.
->>>>>>> d00eb04b
+
   For more information, see [`PodTemplate` in `TaskRuns`](./taskruns.md#pod-template) or [`PodTemplate` in `PipelineRuns`](./pipelineruns.md#pod-template).
 
 ```yaml
