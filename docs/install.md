--- conflicted
+++ resolved
@@ -156,21 +156,15 @@
   
 **Important:** Configure your bucket's retention policy to delete all files after your `Tasks` finish running.
 
-<<<<<<< HEAD
 **Note:** You can only use an S3 bucket located in the `us-east-1` region. This is a limitation of [`gsutil`](https://cloud.google.com/storage/docs/gsutil) running a `boto` configuration behind the scenes to access the S3 bucket.
-=======
+
 Both options provide the same functionality to the pipeline. The choice is based
 on the infrastructure used, for example in some Kubernetes platforms, the
 creation of a persistent volume could be slower than uploading/downloading files
 to a bucket, or if the the cluster is running in multiple zones, the access to
 the persistent volume can fail.
 
-#### S3 Bucket Example
-
-*Note:* When using an S3 bucket, there is a restriction that the bucket is located in the us-east-1 region.
-This is a limitation coming from using [gsutil](https://cloud.google.com/storage/docs/gsutil) with a boto configuration
-behind the scene to access the S3 bucket.
->>>>>>> caaae67a
+#### Example configuration for an S3 bucket
 
 Below is an example configuration that uses an S3 bucket:
 
@@ -203,12 +197,10 @@
   bucket.service.account.field.name: BOTO_CONFIG
 ```
 
-<<<<<<< HEAD
-And this is an example configuration that uses a GCS bucket:
-
-=======
->>>>>>> caaae67a
-#### GCS Bucket Example
+#### Example configuration for a GCS bucket
+
+Below is an example configuration that uses a GCS bucket:
+
 ```yaml
 apiVersion: v1
 kind: Secret
@@ -242,11 +234,8 @@
   bucket.service.account.secret.key: gcs-config
   bucket.service.account.field.name: GOOGLE_APPLICATION_CREDENTIALS
 ```
-<<<<<<< HEAD
 
 ## Customizing basic execution parameters
-=======
->>>>>>> caaae67a
 
 You can specify your own values that replace the default service account (`ServiceAccount`), timeout (`Timeout`), and Pod template (`PodTemplate`) values used by
 Tekton Pipelines in `TaskRun` and `PipelineRun` definitions. To do so, modify the ConfigMap `config-defaults` with your desired values.
@@ -281,8 +270,14 @@
 To customize the behavior of the Pipelines Controller, modify the ConfigMap `feature-flags` as follows:
 
 - `disable-home-env-overwrite` - set this flag to `true` to prevent Tekton
-from overwriting the `$HOME` environment variable for the containers executing your `Steps`. 
+from overriding the `$HOME` environment variable for the containers executing your `Steps`. 
 The default is `false`. For more information, see the [associated issue](https://github.com/tektoncd/pipeline/issues/2013).
+
+- `disable-working-directory-overwrite` - set this flag to "true" to prevent Tekton
+from overriding the working directory for the containers executing your `Steps`.
+The default value is `false`, which causes Tekton to override the working directory
+for each `Step` that does not have its working directory explicitly set with `/workspace`.
+For more information, see the [associated issue](https://github.com/tektoncd/pipeline/issues/1836).
 
 For example:
 
@@ -292,19 +287,11 @@
 metadata:
   name: feature-flags
 data:
-  disable-home-env-overwrite: "true" # Tekton will not overwrite $HOME in Steps.
+  disable-home-env-overwrite: "true" # Tekton will not override the $HOME variable for individual Steps.
+  disable-working-directory-overwrite: "true" # Tekton will not override the working directory for individual Steps.
 ```
 
-<<<<<<< HEAD
 ## Creating a custom release of Tekton Pipelines
-=======
-- `disable-working-directory-overwrite` - Setting this flag to "true" will prevent Tekton
-from overwriting Step containers' working directory. The default
-value is "false" and so the default behaviour is for the working directory to be
-overwritten by Tekton with `/workspace` if the working directory is not specified explicitly
-for the step container. This default is very likely to change in an upcoming
-release. For further reference see https://github.com/tektoncd/pipeline/issues/1836.
->>>>>>> caaae67a
 
 You can create a custom release of Tekton Pipelines by following and customizing the steps in [Creating an official release](https://github.com/tektoncd/pipeline/blob/master/tekton/README.md#create-an-official-release). For example, you might want to customize the container images built and used by Tekton Pipelines.
 
