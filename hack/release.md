--- conflicted
+++ resolved
@@ -8,30 +8,6 @@
 
 ## Common flags for cutting releases
 
-<<<<<<< HEAD
-The following flags affect the behavior of the script, no matter the type of
-the release.
-
-- `--skip-tests` Do not run tests before building the release. Otherwise,
-  build, unit and end-to-end tests are run and they all must pass for the
-  release to be built.
-- `--tag-release`, `--notag-release` Tag (or not) the generated images
-  with either `vYYYYMMDD-<commit_short_hash>` (for nightly releases) or
-  `vX.Y.Z` for versioned releases. _For versioned releases, a tag is always
-  added._
-- `--release-gcs` Defines the GCS bucket where the manifests will be stored.
-  By default, this is `knative-nightly/build-pipeline`. This flag is ignored
-  if the release is not being published.
-- `--release-gcr` Defines the GCR where the images will be stored. By default,
-  this is `gcr.io/knative-nightly`. This flag is ignored if the release is not
-  being published.
-- `--publish`, `--nopublish` Whether the generated images should be published
-  to a GCR, and the generated manifests written to a GCS bucket or not. If yes,
-  the `--release-gcs` and `--release-gcr` flags can be used to change the
-  default values of the GCR/GCS used. If no, the images will be pushed to the
-  `ko.local` registry, and the manifests written to the local disk only (in the
-  repository root directory).
-=======
 The following flags affect the behavior of the script, no matter the type of the
 release.
 
@@ -41,15 +17,18 @@
 - `--tag-release`, `--notag-release` Tag (or not) the generated images with
   either `vYYYYMMDD-<commit_short_hash>` (for nightly releases) or `vX.Y.Z` for
   versioned releases. _For versioned releases, a tag is always added._
+- `--release-gcs` Defines the GCS bucket where the manifests will be stored.
+  By default, this is `knative-nightly/build-pipeline`. This flag is ignored
+  if the release is not being published.
+- `--release-gcr` Defines the GCR where the images will be stored. By default,
+  this is `gcr.io/knative-nightly`. This flag is ignored if the release is not
+  being published.
 - `--publish`, `--nopublish` Whether the generated images should be published to
   a GCR, and the generated manifests written to a GCS bucket or not. If yes, the
-  destination GCR is defined by the environment variable
-  `$BUILD_PIPELINE_RELEASE_GCR` (defaults to `gcr.io/knative-nightly`) and the
-  destination GCS bucket is defined by the environment variable
-  `$BUILD_PIPELINE_RELEASE_GCS` (defaults to `knative-nightly/build-pipeline`).
-  If no, the images will be pushed to the `ko.local` registry, and the manifests
-  written to the local disk only (in the repository root directory).
->>>>>>> 7b18fba4
+  `--release-gcs` and `--release-gcr` flags can be used to change the default
+  values of the GCR/GCS used. If no, the images will be pushed to the `ko.local`
+  registry, and the manifests written to the local disk only (in the repository
+  root directory).
 
 ## Creating nightly releases
 
